/*
Copyright 2017 OpenFin Inc.

Licensed under the Apache License, Version 2.0 (the "License");
you may not use this file except in compliance with the License.
You may obtain a copy of the License at

http://www.apache.org/licenses/LICENSE-2.0

Unless required by applicable law or agreed to in writing, software
distributed under the License is distributed on an "AS IS" BASIS,
WITHOUT WARRANTIES OR CONDITIONS OF ANY KIND, either express or implied.
See the License for the specific language governing permissions and
limitations under the License.
*/
/*
  index.js
*/

// built\-in modules
let fs = require('fs');
let path = require('path');
let electron = require('electron');
let app = electron.app; // Module to control application life.
let BrowserWindow = electron.BrowserWindow;
let crashReporter = electron.crashReporter;
let dialog = electron.dialog;
let globalShortcut = electron.globalShortcut;
let ipc = electron.ipcMain;

// npm modules
let _ = require('underscore');
let minimist = require('minimist');

// local modules
let Application = require('./src/browser/api/application.js').Application;
let System = require('./src/browser/api/system.js').System;
let Window = require('./src/browser/api/window.js').Window;

let apiProtocol = require('./src/browser/api_protocol');
let socketServer = require('./src/browser/transports/socket_server').server;

let authenticationDelegate = require('./src/browser/authentication_delegate.js');
let convertOptions = require('./src/browser/convert_options.js');
let coreState = require('./src/browser/core_state.js');
let webRequestHandlers = require('./src/browser/web_request_handler.js');
let errors = require('./src/common/errors.js');
import ofEvents from './src/browser/of_events';
import {
    portDiscovery
} from './src/browser/port_discovery';

import {
    default as connectionManager,
    meshEnabled,
<<<<<<< HEAD
    isMeshEnabled
=======
    getMeshUuid,
    isMeshEnabledRuntime
>>>>>>> e6fd1e0c
} from './src/browser/connection_manager';

import * as log from './src/browser/log';

import {
    applyAllRemoteSubscriptions
} from './src/browser/remote_subscriptions';
import route from './src/common/route';

// locals
let firstApp = null;
<<<<<<< HEAD
let crashReporterEnabled = false;
=======
>>>>>>> e6fd1e0c
let rvmBus;
let otherInstanceRunning = false;
let appIsReady = false;
const deferredLaunches = [];
const USER_DATA = app.getPath('userData');


app.on('child-window-created', function(parentId, childId, childOptions) {

    if (!coreState.addChildToWin(parentId, childId)) {
        console.warn('failed to add');
    }

    Window.create(childId, childOptions);
});

app.on('select-client-certificate', function(event, webContents, url, list, callback) {
    // No need to choose if there are
    // fewer than two certificates
    if (list.length < 2) {
        return;
    }

    event.preventDefault();

    let clientCertDialog = new BrowserWindow({
        width: 450,
        height: 280,
        show: false,
        frame: false,
        skipTaskbar: true,
        resizable: false,
        alwaysOnTop: true,
        webPreferences: {
            nodeIntegration: true,
            openfinIntegration: false
        }
    });

    let ipcUuid = app.generateGUID();
    let ipcTopic = 'client-certificate-selection/' + ipcUuid;

    function resolve(cert) {
        cleanup();
        callback(cert);
    }

    function cleanup() {
        ipc.removeListener(ipcTopic, onClientCertificateSelection);
        clientCertDialog.removeListener('closed', onClosed);
    }

    function onClientCertificateSelection(event, index) {
        if (index >= 0 && index < list.length) {
            resolve(list[index]);
            clientCertDialog.close();
        }
    }

    function onClosed() {
        resolve({}); // NOTE: Will cause a page load failure
    }

    ipc.on(ipcTopic, onClientCertificateSelection);
    clientCertDialog.on('closed', onClosed);

    let params = '?url=' + encodeURIComponent(url) + '&uuid=' + encodeURIComponent(ipcUuid) + '&certs=' + encodeURIComponent(_.pluck(list, 'issuerName'));
    clientCertDialog.loadURL(path.resolve(__dirname, 'src', 'certificate', 'index.html') + params);
});

portDiscovery.on('runtime/launched', (portInfo) => {
    //check if the ports match:
    const myPortInfo = coreState.getSocketServerState();
<<<<<<< HEAD
    log.writeToLog('info', `Port discovery message received ${JSON.stringify(portInfo)}`);

    //TODO: Include REALM in the determination.
    if (meshEnabled && portInfo.port !== myPortInfo.port && isMeshEnabled(portInfo.options)) {

        connectionManager.connectToRuntime(`${myPortInfo.version}:${myPortInfo.port}`, portInfo).then((runtimePeer) => {
=======
    const myUuid = getMeshUuid();

    log.writeToLog('info', `Port discovery message received ${JSON.stringify(portInfo)}`);

    //TODO include old runtimes in the determination.
    if (meshEnabled && portInfo.port !== myPortInfo.port && isMeshEnabledRuntime(portInfo)) {

        connectionManager.connectToRuntime(myUuid, portInfo).then((runtimePeer) => {
>>>>>>> e6fd1e0c
            //one connected we broadcast our port discovery message.
            staggerPortBroadcast(myPortInfo);
            log.writeToLog('info', `Connected to runtime ${JSON.stringify(runtimePeer.portInfo)}`);

            applyAllRemoteSubscriptions(runtimePeer);

        }).catch(err => {
            log.writeToLog('info', `Failed to connect to runtime ${JSON.stringify(portInfo)}, ${JSON.stringify(errors.errorToPOJO(err))}`);
        });
    }
});

includeFlashPlugin();

// Opt in to launch crash reporter
initializeCrashReporter(coreState.argo);

// Has a local copy of an app config
if (coreState.argo['local-startup-url']) {
    try {
        let localConfig = JSON.parse(fs.readFileSync(coreState.argo['local-startup-url']));

        if (typeof localConfig['devtools_port'] === 'number') {
            console.log('remote-debugging-port:', localConfig['devtools_port']);
            app.commandLine.appendSwitch('remote-debugging-port', localConfig['devtools_port'].toString());
        }
    } catch (err) {
        console.error(err);
    }
}

const handleDelegatedLaunch = function(commandLine) {
    let otherInstanceArgo = minimist(commandLine);
    const socketServerState = coreState.getSocketServerState();
    const portInfo = portDiscovery.getPortInfoByArgs(otherInstanceArgo, socketServerState.port);

    initializeCrashReporter(otherInstanceArgo);

    // delegated args from a second instance
    launchApp(otherInstanceArgo, false);

    // Will queue if server is not ready.
    portDiscovery.broadcast(portInfo);

    // command line flag --delete-cache-on-exit
    rvmCleanup(otherInstanceArgo);

    return true;
};

app.on('chrome-browser-process-created', function() {
    otherInstanceRunning = app.makeSingleInstance((commandLine) => {
        if (appIsReady) {
            return handleDelegatedLaunch(commandLine);
        } else {
            deferredLaunches.push(commandLine);
            return true;
        }
    });

    if (otherInstanceRunning) {
        if (appIsReady) {
            deleteProcessLogfile(true);
        }

        app.commandLine.appendArgument('noerrdialogs');
        process.argv.push('--noerrdialogs');
        app.quit();

        return;
    }
});

// This method will be called when Electron has finished
// initialization and is ready to create browser windows.
app.on('ready', function() {
    appIsReady = true;

    if (otherInstanceRunning) {
        deleteProcessLogfile(true);

        app.quit();

        return;
    }

    app.registerNamedCallback('convertToElectron', convertOptions.convertToElectron);
    app.registerNamedCallback('getWindowOptionsById', coreState.getWindowOptionsById);

    app.vlog(1, 'process.versions: ' + JSON.stringify(process.versions, null, 2));

    rvmBus = require('./src/browser/rvm/rvm_message_bus').rvmMessageBus;


    app.allowNTLMCredentialsForAllDomains(true);

    if (process.platform === 'win32') {
        let integrityLevel = app.getIntegrityLevel();
        System.log('info', `Runtime integrity level of the app: ${integrityLevel}`);
    }

    rotateLogs(coreState.argo);

    //Once we determine we are the first instance running we setup the API's
    //Create the new Application.
    initServer();
<<<<<<< HEAD
=======
    webRequestHandlers.initHandlers();

>>>>>>> e6fd1e0c
    launchApp(coreState.argo, true);

    registerShortcuts();

    //subscribe to auth requests:
    app.on('login', (event, webContents, request, authInfo, callback) => {
        let browserWindow = webContents.getOwnerBrowserWindow();
        let ofWindow = coreState.getWinById(browserWindow.id).openfinWindow;

        let identity = {
            name: ofWindow._options.name,
            uuid: ofWindow._options.uuid
        };
        const windowEvtName = route.window('auth-requested', identity.uuid, identity.name);
        const appEvtName = route.application('window-auth-requested', identity.uuid);

        authenticationDelegate.addPendingAuthRequests(identity, authInfo, callback);
        if (ofEvents.listeners(windowEvtName).length < 1 && ofEvents.listeners(appEvtName).length < 1) {
            authenticationDelegate.createAuthUI(identity);
        } else {
            ofEvents.emit(windowEvtName, {
                topic: 'window',
                type: 'auth-requested',
                uuid: identity.uuid,
                name: identity.name,
                authInfo: authInfo
            });
            ofEvents.emit(appEvtName, {
                topic: 'application',
                type: 'window-auth-requested',
                uuid: identity.uuid,
                name: identity.name,
                authInfo: authInfo
            });
        }

        event.preventDefault();

    });

    // native code in AtomRendererClient::ShouldFork
    app.on('enable-chromium-renderer-fork', event => {
        // @TODO it should be an option for app, not runtime->arguments
        if (coreState.argo['enable-chromium-renderer-fork']) {
            app.vlog(1, 'applying Chromium renderer fork');
            event.preventDefault();
        }
    });

    rvmBus.on(route.rvmMessageBus('broadcast', 'download-asset', 'progress'), payload => {
        if (payload) {
            ofEvents.emit(route.system(`asset-download-progress-${payload.downloadId}`), {
                totalBytes: payload.totalBytes,
                downloadedBytes: payload.downloadedBytes
            });
        }
    });

    rvmBus.on(route.rvmMessageBus('broadcast', 'download-asset', 'error'), payload => {
        if (payload) {
            ofEvents.emit(route.system(`asset-download-error-${payload.downloadId}`), {
                reason: payload.error,
                err: errors.errorToPOJO(new Error(payload.error))
            });
        }
    });

    rvmBus.on(route.rvmMessageBus('broadcast', 'download-asset', 'complete'), payload => {
        if (payload) {
            ofEvents.emit(route.system(`asset-download-complete-${payload.downloadId}`), {
                path: payload.path
            });
        }
    });

    rvmBus.on(route.rvmMessageBus('broadcast', 'application', 'runtime-download-progress'), payload => {
<<<<<<< HEAD
        if (payload) {
            ofEvents.emit(route.system(`runtime-download-progress-${ payload.downloadId }`), payload);
        }
    });

    rvmBus.on(route.rvmMessageBus('broadcast', 'application', 'runtime-download-error'), payload => {
        if (payload) {
=======
        if (payload) {
            ofEvents.emit(route.system(`runtime-download-progress-${ payload.downloadId }`), payload);
        }
    });

    rvmBus.on(route.rvmMessageBus('broadcast', 'application', 'runtime-download-error'), payload => {
        if (payload) {
>>>>>>> e6fd1e0c
            ofEvents.emit(route.system(`runtime-download-error-${ payload.downloadId }`), {
                reason: payload.error,
                err: errors.errorToPOJO(new Error(payload.error))
            });
        }
    });

    rvmBus.on(route.rvmMessageBus('broadcast', 'application', 'runtime-download-complete'), payload => {
        if (payload) {
            ofEvents.emit(route.system(`runtime-download-complete-${ payload.downloadId }`), {
                path: payload.path
            });
        }
    });

    // handle deferred launches
    deferredLaunches.forEach((commandLine) => {
        handleDelegatedLaunch(commandLine);
    });

    deferredLaunches.length = 0;

}); // end app.ready

function staggerPortBroadcast(myPortInfo) {
    setTimeout(() => {
        try {
            portDiscovery.broadcast(myPortInfo);
        } catch (e) {
            log.writeToLog('info', e);
        }
    }, Math.floor(Math.random() * 50));
}

function includeFlashPlugin() {
    let pluginName;

    switch (process.platform) {
        case 'win32':
            pluginName = 'pepflashplayer.dll';
            break;
        case 'darwin':
            pluginName = 'PepperFlashPlayer.plugin';
            break;
        case 'linux':
            pluginName = 'libpepflashplayer.so';
            break;
        default:
            pluginName = '';
            break;
    }

    if (pluginName) {
        app.commandLine.appendSwitch('ppapi-flash-path', path.join(process.resourcesPath, 'plugins', 'flash', pluginName));
    }
}

function initializeCrashReporter(argo) {
<<<<<<< HEAD
    if (!crashReporterEnabled && argo['enable-crash-reporting']) {
        crashReporter.start({
            productName: 'OpenFin',
            companyName: 'OpenFin',
            submitURL: 'https://dl.openfin.co/services/crash-report',
            autoSubmit: true
        });
        crashReporterEnabled = true;
=======
    if (!isInDiagnosticsMode(argo)) {
        return;
>>>>>>> e6fd1e0c
    }

    const configUrl = argo['startup-url'] || argo['config'];
    const diagnosticMode = argo['diagnostics'] || false;

    crashReporter.startOFCrashReporter({ diagnosticMode, configUrl });
}

function rotateLogs(argo) {
    // only keep the 7 most recent logfiles
    System.getLogList((err, files) => {
        if (err) {
            System.log('error', `logfile error: ${err}`);
        } else {
            files.filter(file => {
                return !(file.name === 'debug.log' || file.name.indexOf('debugp') === 0);
            }).sort((a, b) => {
                return (b.date - a.date);
            }).slice(6).forEach(file => {
                let filepath = path.join(USER_DATA, file.name);
                fs.unlink(filepath, err => {
                    if (err) {
                        System.log('error', `cannot delete logfile: ${filepath}`);
                    } else {
                        System.log('info', `deleting logfile: ${filepath}`);
                    }
                });
            });
        }
    });

    app.reopenLogfile();

    // delete debugp????.log file
    deleteProcessLogfile(false);

    rvmCleanup(argo);
}

function deleteProcessLogfile(closeLogfile) {
    let filename = app.getProcessLogfileName();

    if (!filename) {
        System.log('info', 'process logfile name is undefined');
        System.log('info', coreState.argo);
        return;
    }

    let filepath = path.join(USER_DATA, filename);

    if (closeLogfile) {
        app.closeLogfile();
    }

    try {
        fs.unlinkSync(filepath);
        System.log('info', `deleting process logfile: ${filepath}`);
    } catch (e) {
        System.log('error', `cannot delete process logfile: ${filepath}`);
    }
}

function rvmCleanup(argo) {
    let deleteCacheOnExitFlag = 'delete-cache-on-exit';

    // notify RVM with necessary information to clean up cache folders on exit when we're called with --delete-cache-on-exit
    let deleteCacheOnExit = argo[deleteCacheOnExitFlag];
    if (deleteCacheOnExit) {
        System.deleteCacheOnExit(() => {
            console.log('Successfully sent a delete-cache-on-exit message to the RVM.');
        }, (err) => {
            console.log(err);
        });
    }
}

function initServer() {
    let attemptedHardcodedPort = false;

    apiProtocol.initApiHandlers();

    socketServer.on('server/error', function(err) {
        // Guard against non listen errors and infinite retries.
        if (err && err.syscall === 'listen' && !attemptedHardcodedPort) {
            // Assuming connection issue. Bind on any available port
            console.log('Assuming connection issue. Bind on any available port');
            attemptedHardcodedPort = true;
            socketServer.start(0);
        }
    });

    socketServer.on('server/open', function(port) {
        console.log('Opened on', port);
        portDiscovery.broadcast(portDiscovery.getPortInfoByArgs(coreState.argo, port));
    });

    socketServer.on('connection/message', function(id, message) {
        console.log('Receieved message', message);
    });

    return socketServer;
}

//TODO: this function actually does more than just launch apps, it will initiate the web socket server and
//is essential for proper runtime startup and adapter connectivity. we want to split into smaller independent parts.
//please see the discussion on https://github.com/openfin/runtime-core/pull/194
function launchApp(argo, startExternalAdapterServer) {
<<<<<<< HEAD
=======

    if (isInDiagnosticsMode(argo)) {
        log.setToVerbose();
    }

>>>>>>> e6fd1e0c
    convertOptions.fetchOptions(argo, configuration => {
        const {
            configUrl,
            configObject,
            configObject: { licenseKey }
        } = configuration;

<<<<<<< HEAD
        const openfinWinOpts = convertOptions.getWindowOptions(configObject);
        const startUpApp = configObject.startup_app; /* jshint ignore:line */
        const uuid = startUpApp && startUpApp.uuid;
        const ofApp = Application.wrap(uuid);
        const isRunning = Application.isRunning(ofApp);

        if (openfinWinOpts && !isRunning) {
            //making sure that if a window is pressent we set the window name === to the uuid as per 5.0
            openfinWinOpts.name = uuid;
            initFirstApp(openfinWinOpts, configUrl, licenseKey);
=======
        coreState.setManifest(configUrl, configObject);

        if (argo['user-app-config-args']) {
            const tempUrl = configObject['startup_app'].url;
            const delimiter = tempUrl.indexOf('?') < 0 ? '?' : '&';
            configObject['startup_app'].url = `${tempUrl}${delimiter}${argo['user-app-config-args']}`;
        }

        const startupAppOptions = convertOptions.getStartupAppOptions(configObject);
        const uuid = startupAppOptions && startupAppOptions.uuid;
        const ofApp = Application.wrap(uuid);
        const ofManifestUrl = ofApp && ofApp._configUrl;
        const isRunning = Application.isRunning(ofApp);

        // this ensures that external connections that start the runtime can do so without a main window
        let successfulInitialLaunch = true;

        if (startupAppOptions && (!isRunning || ofManifestUrl !== configUrl)) {
            //making sure that if a window is present we set the window name === to the uuid as per 5.0
            startupAppOptions.name = uuid;
            successfulInitialLaunch = initFirstApp(configObject, configUrl, licenseKey);
>>>>>>> e6fd1e0c
        } else if (uuid) {
            Application.run({
                    uuid,
                    name: uuid
                },
                '',
                argo['user-app-config-args']
            );
        }

        if (startExternalAdapterServer && successfulInitialLaunch) {
            coreState.setStartManifest(configUrl, configObject);
            socketServer.start(configObject['websocket_port'] || 9696);
        }

        app.emit('synth-desktop-icon-clicked', {
            mouse: System.getMousePosition(),
            tickCount: app.getTickCount(),
            uuid
        });
    }, error => {
        log.writeToLog(1, error, true);

<<<<<<< HEAD
        if (!coreState.argo['noerrdialog']) {
=======
        if (!coreState.argo['noerrdialogs']) {
>>>>>>> e6fd1e0c
            dialog.showErrorBox('Fatal Error', `${error}`);
        }

        app.quit();
    });
}


<<<<<<< HEAD
function initFirstApp(options, configUrl, licenseKey) {
=======
function initFirstApp(configObject, configUrl, licenseKey) {
    let startupAppOptions;
    let successfulLaunch = false;

>>>>>>> e6fd1e0c
    try {
        startupAppOptions = convertOptions.getStartupAppOptions(configObject);

        // Needs proper configs
        firstApp = Application.create(startupAppOptions, configUrl);

        coreState.setLicenseKey({ uuid: startupAppOptions.uuid }, licenseKey);

        coreState.setLicenseKey({ uuid: options.uuid }, licenseKey);

        Application.run({
            uuid: firstApp.uuid
        });

        firstApp.mainWindow.on('closed', function() {
            firstApp = null;
        });

        successfulLaunch = true;

    } catch (error) {
        log.writeToLog(1, error, true);

        if (rvmBus) {
            rvmBus.publish({
                topic: 'application',
                action: 'hide-splashscreen',
                sourceUrl: configUrl
            });
        }

<<<<<<< HEAD
        if (!coreState.argo['noerrdialog']) {
            const srcMsg = error ? error.message : '';
            const errorMessage = options.loadErrorMessage || `There was an error loading the application: ${ srcMsg }`;
=======
        if (!coreState.argo['noerrdialogs']) {
            const srcMsg = error ? error.message : '';
            const errorMessage = startupAppOptions.loadErrorMessage || `There was an error loading the application: ${ srcMsg }`;
>>>>>>> e6fd1e0c

            dialog.showErrorBox('Fatal Error', errorMessage);
        }

        if (coreState.shouldCloseRuntime()) {
            _.defer(() => {
                app.quit();
            });
        }
    }

    return successfulLaunch;
}

function registerShortcuts() {
    app.on('browser-window-focus', (event, browserWindow) => {
        const windowOptions = coreState.getWindowOptionsById(browserWindow.id);
        const accelerator = windowOptions && windowOptions.accelerator || {};
        const webContents = browserWindow.webContents;

        if (accelerator.zoom) {
            const zoom = increment => { return () => { webContents.send('zoom', { increment }); }; };

            globalShortcut.register('CommandOrControl+0', zoom(0));

            globalShortcut.register('CommandOrControl+=', zoom(+1));
            globalShortcut.register('CommandOrControl+Plus', zoom(+1));

            globalShortcut.register('CommandOrControl+-', zoom(-1));
            globalShortcut.register('CommandOrControl+_', zoom(-1));
        }

        if (accelerator.devtools) {
            const devtools = () => { webContents.openDevTools(); };
            globalShortcut.register('CommandOrControl+Shift+I', devtools);
        }

        if (accelerator.reload) {
            const reload = () => { webContents.reload(); };
            globalShortcut.register('F5', reload);
            globalShortcut.register('CommandOrControl+R', reload);
        }

        if (accelerator.reloadIgnoringCache) {
            const reloadIgnoringCache = () => { webContents.reloadIgnoringCache(); };
            globalShortcut.register('Shift+F5', reloadIgnoringCache);
            globalShortcut.register('CommandOrControl+Shift+R', reloadIgnoringCache);
        }
    });

<<<<<<< HEAD
    const unhookShortcuts = (event, bw) => {
        let browserWindow = BrowserWindow.getFocusedWindow();
        const sourceWindowExists = bw && !bw.isDestroyed();
        const focusedWindowExists = browserWindow && !browserWindow.isDestroyed();
        let unhook = !focusedWindowExists;

        if (focusedWindowExists && sourceWindowExists) {
            unhook = browserWindow.id === bw.id;
        }

        if (unhook) {
            globalShortcut.unregister(resetZoomShortcut);
            globalShortcut.unregister(zoomInShortcut);
            globalShortcut.unregister(zoomInShiftShortcut);
            globalShortcut.unregister(zoomOutShortcut);
            globalShortcut.unregister(zoomOutShiftShortcut);
            globalShortcut.unregister(devToolsShortcut);
            globalShortcut.unregister(reloadF5Shortcut);
            globalShortcut.unregister(reloadShiftF5Shortcut);
            globalShortcut.unregister(reloadCtrlRShortcut);
            globalShortcut.unregister(reloadCtrlShiftRShortcut);
        }
=======
    const unhookShortcuts = (event, browserWindow) => {
        globalShortcut.unregisterAll();
>>>>>>> e6fd1e0c
    };

    app.on('browser-window-closed', unhookShortcuts);
    app.on('browser-window-blur', unhookShortcuts);
<<<<<<< HEAD
=======
}

function isInDiagnosticsMode(argo) {
    return !!(argo['diagnostics'] || argo['enable-crash-reporting']);
>>>>>>> e6fd1e0c
}<|MERGE_RESOLUTION|>--- conflicted
+++ resolved
@@ -53,12 +53,8 @@
 import {
     default as connectionManager,
     meshEnabled,
-<<<<<<< HEAD
-    isMeshEnabled
-=======
     getMeshUuid,
     isMeshEnabledRuntime
->>>>>>> e6fd1e0c
 } from './src/browser/connection_manager';
 
 import * as log from './src/browser/log';
@@ -70,10 +66,6 @@
 
 // locals
 let firstApp = null;
-<<<<<<< HEAD
-let crashReporterEnabled = false;
-=======
->>>>>>> e6fd1e0c
 let rvmBus;
 let otherInstanceRunning = false;
 let appIsReady = false;
@@ -147,14 +139,6 @@
 portDiscovery.on('runtime/launched', (portInfo) => {
     //check if the ports match:
     const myPortInfo = coreState.getSocketServerState();
-<<<<<<< HEAD
-    log.writeToLog('info', `Port discovery message received ${JSON.stringify(portInfo)}`);
-
-    //TODO: Include REALM in the determination.
-    if (meshEnabled && portInfo.port !== myPortInfo.port && isMeshEnabled(portInfo.options)) {
-
-        connectionManager.connectToRuntime(`${myPortInfo.version}:${myPortInfo.port}`, portInfo).then((runtimePeer) => {
-=======
     const myUuid = getMeshUuid();
 
     log.writeToLog('info', `Port discovery message received ${JSON.stringify(portInfo)}`);
@@ -163,7 +147,6 @@
     if (meshEnabled && portInfo.port !== myPortInfo.port && isMeshEnabledRuntime(portInfo)) {
 
         connectionManager.connectToRuntime(myUuid, portInfo).then((runtimePeer) => {
->>>>>>> e6fd1e0c
             //one connected we broadcast our port discovery message.
             staggerPortBroadcast(myPortInfo);
             log.writeToLog('info', `Connected to runtime ${JSON.stringify(runtimePeer.portInfo)}`);
@@ -270,11 +253,8 @@
     //Once we determine we are the first instance running we setup the API's
     //Create the new Application.
     initServer();
-<<<<<<< HEAD
-=======
     webRequestHandlers.initHandlers();
 
->>>>>>> e6fd1e0c
     launchApp(coreState.argo, true);
 
     registerShortcuts();
@@ -351,7 +331,6 @@
     });
 
     rvmBus.on(route.rvmMessageBus('broadcast', 'application', 'runtime-download-progress'), payload => {
-<<<<<<< HEAD
         if (payload) {
             ofEvents.emit(route.system(`runtime-download-progress-${ payload.downloadId }`), payload);
         }
@@ -359,15 +338,6 @@
 
     rvmBus.on(route.rvmMessageBus('broadcast', 'application', 'runtime-download-error'), payload => {
         if (payload) {
-=======
-        if (payload) {
-            ofEvents.emit(route.system(`runtime-download-progress-${ payload.downloadId }`), payload);
-        }
-    });
-
-    rvmBus.on(route.rvmMessageBus('broadcast', 'application', 'runtime-download-error'), payload => {
-        if (payload) {
->>>>>>> e6fd1e0c
             ofEvents.emit(route.system(`runtime-download-error-${ payload.downloadId }`), {
                 reason: payload.error,
                 err: errors.errorToPOJO(new Error(payload.error))
@@ -426,19 +396,8 @@
 }
 
 function initializeCrashReporter(argo) {
-<<<<<<< HEAD
-    if (!crashReporterEnabled && argo['enable-crash-reporting']) {
-        crashReporter.start({
-            productName: 'OpenFin',
-            companyName: 'OpenFin',
-            submitURL: 'https://dl.openfin.co/services/crash-report',
-            autoSubmit: true
-        });
-        crashReporterEnabled = true;
-=======
     if (!isInDiagnosticsMode(argo)) {
         return;
->>>>>>> e6fd1e0c
     }
 
     const configUrl = argo['startup-url'] || argo['config'];
@@ -546,14 +505,11 @@
 //is essential for proper runtime startup and adapter connectivity. we want to split into smaller independent parts.
 //please see the discussion on https://github.com/openfin/runtime-core/pull/194
 function launchApp(argo, startExternalAdapterServer) {
-<<<<<<< HEAD
-=======
 
     if (isInDiagnosticsMode(argo)) {
         log.setToVerbose();
     }
 
->>>>>>> e6fd1e0c
     convertOptions.fetchOptions(argo, configuration => {
         const {
             configUrl,
@@ -561,18 +517,6 @@
             configObject: { licenseKey }
         } = configuration;
 
-<<<<<<< HEAD
-        const openfinWinOpts = convertOptions.getWindowOptions(configObject);
-        const startUpApp = configObject.startup_app; /* jshint ignore:line */
-        const uuid = startUpApp && startUpApp.uuid;
-        const ofApp = Application.wrap(uuid);
-        const isRunning = Application.isRunning(ofApp);
-
-        if (openfinWinOpts && !isRunning) {
-            //making sure that if a window is pressent we set the window name === to the uuid as per 5.0
-            openfinWinOpts.name = uuid;
-            initFirstApp(openfinWinOpts, configUrl, licenseKey);
-=======
         coreState.setManifest(configUrl, configObject);
 
         if (argo['user-app-config-args']) {
@@ -594,7 +538,6 @@
             //making sure that if a window is present we set the window name === to the uuid as per 5.0
             startupAppOptions.name = uuid;
             successfulInitialLaunch = initFirstApp(configObject, configUrl, licenseKey);
->>>>>>> e6fd1e0c
         } else if (uuid) {
             Application.run({
                     uuid,
@@ -618,11 +561,7 @@
     }, error => {
         log.writeToLog(1, error, true);
 
-<<<<<<< HEAD
-        if (!coreState.argo['noerrdialog']) {
-=======
         if (!coreState.argo['noerrdialogs']) {
->>>>>>> e6fd1e0c
             dialog.showErrorBox('Fatal Error', `${error}`);
         }
 
@@ -631,14 +570,10 @@
 }
 
 
-<<<<<<< HEAD
-function initFirstApp(options, configUrl, licenseKey) {
-=======
 function initFirstApp(configObject, configUrl, licenseKey) {
     let startupAppOptions;
     let successfulLaunch = false;
 
->>>>>>> e6fd1e0c
     try {
         startupAppOptions = convertOptions.getStartupAppOptions(configObject);
 
@@ -670,15 +605,9 @@
             });
         }
 
-<<<<<<< HEAD
-        if (!coreState.argo['noerrdialog']) {
-            const srcMsg = error ? error.message : '';
-            const errorMessage = options.loadErrorMessage || `There was an error loading the application: ${ srcMsg }`;
-=======
         if (!coreState.argo['noerrdialogs']) {
             const srcMsg = error ? error.message : '';
             const errorMessage = startupAppOptions.loadErrorMessage || `There was an error loading the application: ${ srcMsg }`;
->>>>>>> e6fd1e0c
 
             dialog.showErrorBox('Fatal Error', errorMessage);
         }
@@ -729,42 +658,14 @@
         }
     });
 
-<<<<<<< HEAD
-    const unhookShortcuts = (event, bw) => {
-        let browserWindow = BrowserWindow.getFocusedWindow();
-        const sourceWindowExists = bw && !bw.isDestroyed();
-        const focusedWindowExists = browserWindow && !browserWindow.isDestroyed();
-        let unhook = !focusedWindowExists;
-
-        if (focusedWindowExists && sourceWindowExists) {
-            unhook = browserWindow.id === bw.id;
-        }
-
-        if (unhook) {
-            globalShortcut.unregister(resetZoomShortcut);
-            globalShortcut.unregister(zoomInShortcut);
-            globalShortcut.unregister(zoomInShiftShortcut);
-            globalShortcut.unregister(zoomOutShortcut);
-            globalShortcut.unregister(zoomOutShiftShortcut);
-            globalShortcut.unregister(devToolsShortcut);
-            globalShortcut.unregister(reloadF5Shortcut);
-            globalShortcut.unregister(reloadShiftF5Shortcut);
-            globalShortcut.unregister(reloadCtrlRShortcut);
-            globalShortcut.unregister(reloadCtrlShiftRShortcut);
-        }
-=======
     const unhookShortcuts = (event, browserWindow) => {
         globalShortcut.unregisterAll();
->>>>>>> e6fd1e0c
     };
 
     app.on('browser-window-closed', unhookShortcuts);
     app.on('browser-window-blur', unhookShortcuts);
-<<<<<<< HEAD
-=======
 }
 
 function isInDiagnosticsMode(argo) {
     return !!(argo['diagnostics'] || argo['enable-crash-reporting']);
->>>>>>> e6fd1e0c
 }