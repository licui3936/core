--- conflicted
+++ resolved
@@ -22,28 +22,19 @@
 
 declare module 'electron' {
     namespace app {
-<<<<<<< HEAD
-        export function log(level: string, message: any): any;
-        export function vlog(level: number, message: any): any;
-=======
         export function generateGUID(): string;
         export function getCommandLineArguments(): string;
         export function getCommandLineArgv(): string[];
->>>>>>> e6fd1e0c
         export function getPath(str: string): string;
         export function getTickCount(): number;
         export function log(level: string, message: any): any;
         export function on(event: string, callback: () => void): void;
-<<<<<<< HEAD
-        export function generateGUID(): string;
-=======
         export function setMinLogLevel(level: number): void;
         export function vlog(level: number, message: any): any;
     }
 
     export namespace net {
         export function request(url: string): any;
->>>>>>> e6fd1e0c
     }
 
     export interface Rectangle {
@@ -85,13 +76,8 @@
 
     export class resourceFetcher {
         constructor(type: string);
-<<<<<<< HEAD
-        on(event: string, callback: (event: string, status: string) => any): void;
-        once(event: string, callback: (event: string, status: string) => any): void;
-=======
         on(event: string, callback: (event: string, status: string, data: string, headers: any) => any): void;
         once(event: string, callback: (event: string, status: string, data: string, headers: any) => any): void;
->>>>>>> e6fd1e0c
         setFilePath(path: string): void;
         fetch(url: string): void;
     }
