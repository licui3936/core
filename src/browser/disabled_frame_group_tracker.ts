--- conflicted
+++ resolved
@@ -72,14 +72,15 @@
 function handleBoundsChanging(
     win: OpenFinWindow,
     e: any,
-    newBounds: RectangleBase,
+    payloadBounds: RectangleBase,
     changeType: number
 ): Array<[OpenFinWindow, Rectangle]> {
     let moves: [OpenFinWindow, Rectangle][] = [];
+    const thisRect = Rectangle.CREATE_FROM_BROWSER_WINDOW(win.browserWindow);
+    const newBounds = thisRect.applyOffset(payloadBounds);
     switch (changeType) {
         case 0: {
-            const thisBounds = win.browserWindow.getBounds();
-            const delta = Rectangle.CREATE_FROM_BOUNDS(thisBounds).delta(newBounds);
+            const delta = thisRect.delta(newBounds);
             moves = [];
             WindowGroups.getGroup(win.groupUuid).forEach((win: OpenFinWindow) => {
                 const bounds = win.browserWindow.getBounds();
@@ -88,7 +89,6 @@
             });
         } break;
         default: {
-            const thisRect = Rectangle.CREATE_FROM_BROWSER_WINDOW(win.browserWindow);
             WindowGroups.getGroup(win.groupUuid).forEach((win: OpenFinWindow) => {
                 const baseRect = Rectangle.CREATE_FROM_BROWSER_WINDOW(win.browserWindow);
                 const movedRect = baseRect.move(thisRect, newBounds);
@@ -136,54 +136,6 @@
                 type: 'window',
                 windowState: getState(win.browserWindow)
             });
-<<<<<<< HEAD
-        }
-    }
-    private emitChange = (
-        [win, rect] : [OpenFinWindow, Rectangle],
-        changeType: number,
-        eventType: 'changing' | 'changed' = 'changing'
-    ) => {
-        const topic = `bounds-${eventType}`;
-        const uuid = win.uuid;
-        const name = win.name;
-        of_events.emit(route.window(topic, uuid, name), {
-            ...rect.eventBounds,
-            changeType,
-            uuid,
-            name,
-            topic,
-            type: 'window',
-            deffered: true
-        });
-    }
-    private handleBoundsChanging = (
-        winId: WinId,
-        e: any,
-        payloadBounds: RectangleBase,
-        changeType: number
-    ) => {
-        let moves: [OpenFinWindow, Rectangle][] = [];
-        const thisWin = this.windowMap.get(winId);
-        const thisRect = Rectangle.CREATE_FROM_BROWSER_WINDOW(thisWin.browserWindow);
-        const newBounds = thisRect.applyOffset(payloadBounds);
-        switch (changeType) {
-            case 0: {
-                const delta = thisRect.delta(newBounds);
-                moves = Array.from(this.windowMap, ([id, win]): [OpenFinWindow, Rectangle] => {
-                    const bounds = win.browserWindow.getBounds();
-                    const rect = Rectangle.CREATE_FROM_BROWSER_WINDOW(win.browserWindow).shift(delta);
-                    return [win, rect];
-                });
-            } break;
-            default: {
-                this.windowMap.forEach(win => {
-                    const baseRect = Rectangle.CREATE_FROM_BROWSER_WINDOW(win.browserWindow);
-                    const movedRect = baseRect.move(thisRect, newBounds);
-                    if (baseRect.moved(movedRect)) {
-                        moves.push([win, movedRect]);
-                    }
-=======
             groupInfo.boundsChanging = true;
             handleBoundsChanging(win, e, newBounds, changeType);
             groupInfo.interval = setInterval(() => {
@@ -205,7 +157,6 @@
                 moved.forEach((win) => {
                     const rect = Rectangle.CREATE_FROM_BROWSER_WINDOW(win.browserWindow);
                     emitChange([win, rect], changeType, 'changed');
->>>>>>> f7264da4
                 });
             });
         }
