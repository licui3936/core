--- conflicted
+++ resolved
@@ -72,16 +72,6 @@
 function handleBoundsChanging(
     win: OpenFinWindow,
     e: any,
-<<<<<<< HEAD
-    newBounds: RectangleBase,
-    changeType: number
-): Array<[OpenFinWindow, Rectangle]> {
-    let moves: [OpenFinWindow, Rectangle][] = [];
-    switch (changeType) {
-        case 0: {
-            const thisBounds = win.browserWindow.getBounds();
-            const delta = Rectangle.CREATE_FROM_BOUNDS(thisBounds).delta(newBounds);
-=======
     payloadBounds: RectangleBase,
     changeType: number
 ): Array<[OpenFinWindow, Rectangle]> {
@@ -91,7 +81,6 @@
     switch (changeType) {
         case 0: {
             const delta = thisRect.delta(newBounds);
->>>>>>> fcba9ad2
             moves = [];
             WindowGroups.getGroup(win.groupUuid).forEach((win: OpenFinWindow) => {
                 const bounds = win.browserWindow.getBounds();
@@ -100,14 +89,8 @@
             });
         } break;
         default: {
-<<<<<<< HEAD
-            const thisRect = Rectangle.CREATE_FROM_BROWSER_WINDOW(win.browserWindow);
-            WindowGroups.getGroup(win.groupUuid).forEach((win: OpenFinWindow) => {
-                const baseRect = Rectangle.CREATE_FROM_BROWSER_WINDOW(win.browserWindow);
-=======
             WindowGroups.getGroup(win.groupUuid).forEach((win: OpenFinWindow) => {
                 const baseRect = createRectangleFromBrowserWindow(win.browserWindow);
->>>>>>> fcba9ad2
                 const movedRect = baseRect.move(thisRect, newBounds);
                 if (baseRect.moved(movedRect)) {
                     moves.push([win, movedRect]);
@@ -143,11 +126,7 @@
         } else {
             const uuid = win.uuid;
             const name = win.name;
-<<<<<<< HEAD
-            const rect = Rectangle.CREATE_FROM_BROWSER_WINDOW(win.browserWindow);
-=======
             const rect = createRectangleFromBrowserWindow(win.browserWindow);
->>>>>>> fcba9ad2
             const moved = new Set();
             of_events.emit(route.window('begin-user-bounds-changing', uuid, name), {
                 ...rect.eventBounds,
@@ -176,11 +155,7 @@
                 groupInfo.payloadCache = [];
                 handleBoundsChanging(win, e, newBounds, changeType);
                 moved.forEach((win) => {
-<<<<<<< HEAD
-                    const rect = Rectangle.CREATE_FROM_BROWSER_WINDOW(win.browserWindow);
-=======
                     const rect = createRectangleFromBrowserWindow(win.browserWindow);
->>>>>>> fcba9ad2
                     emitChange([win, rect], changeType, 'changed');
                 });
             });
