--- conflicted
+++ resolved
@@ -9,16 +9,11 @@
 import { EventEmitter } from 'events';
 import * as log from './log';
 import route from '../common/route';
-<<<<<<< HEAD
-
-const coreState = require('./core_state');
-=======
 import { isMeshEnabled } from './connection_manager';
 
 const coreState = require('./core_state');
 
 
->>>>>>> e6fd1e0c
 const windowClassName = 'OPENFIN_ADAPTER_WINDOW';
 
 export interface ArgMap {
@@ -76,12 +71,8 @@
             options: args,
             requestedVersion: versionKeyword,
             securityRealm,
-<<<<<<< HEAD
-            runtimeInformationChannel
-=======
             runtimeInformationChannel,
             multiRuntime
->>>>>>> e6fd1e0c
         };
 
         return portDiscoveryPayload;
