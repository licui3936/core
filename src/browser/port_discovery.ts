--- conflicted
+++ resolved
@@ -34,14 +34,6 @@
     private _copyDataTransport: WMCopyData;
 
     private constructCopyDataTransport(): WMCopyData {
-<<<<<<< HEAD
-        // Send and receive messages on the same Window's classname
-        this._copyDataTransport = new WMCopyData(window_class_name, window_class_name);
-        this._copyDataTransport.on('message', (s: any, data: string) => {
-            this.emit('runtime/launched', JSON.parse(data));
-        });
-
-=======
 
         // Send and receive messages on the same Window's classname
         if (!this._copyDataTransport) {
@@ -54,7 +46,6 @@
             });
         }
 
->>>>>>> 4ea4d3a5
         return this._copyDataTransport;
     }
 
