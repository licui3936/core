/*
Copyright 2017 OpenFin Inc.

Licensed under OpenFin Commercial License you may not use this file except in compliance with your Commercial License.
Please contact OpenFin Inc. at sales@openfin.co to obtain a Commercial License.
*/
<<<<<<< HEAD
import { app } from 'electron';
import {rvmMessageBus, LaunchApp, GetShortcutState, SetShortcutState, LaunchedFrom, RvmMsgBase} from '../rvm/rvm_message_bus';
=======
import { rvmMessageBus } from '../rvm/rvm_message_bus';
>>>>>>> e6fd1e0c

/**
 * Interface for [sendToRVM] method
 */
interface SendToRVMOpts {
    topic: 'application';
    action: string;
    sourceUrl?: string;
    data?: any;
}

/**
 * Helper that uses RVM bus to send and receive payloads to/from RVM
 */
export function sendToRVM(opts: SendToRVMOpts): Promise<any> {
    return new Promise((resolve, reject) => {

        // Make sure there is a connection with RVM
        if (!rvmMessageBus) {
            return reject(new Error('Connection with RVM is not established'));
        }

        const messageSent = rvmMessageBus.publish(Object.assign({timeToLive: 1000}, opts), (rvmResponse: any) => {

            // Don't do anything here because the message wasn't sent successfully to RVM
            // and we already sent error callback to the client
            if (!messageSent) {
                return;
            }

            // Not standard response
            if (typeof rvmResponse !== 'object') {
                return resolve(rvmResponse);
            }

            // Expired communication (waited to long to get the response)
            if (rvmResponse.hasOwnProperty('time-to-live-expiration')) {
                return reject(new Error('Unable to receive RVM response in a reasonable amount of time'));
            }

            // Communication error
            if (rvmResponse.success === false) {
                return reject(new Error(rvmResponse.error));
            }

            // Action execution error
            if (rvmResponse.payload && rvmResponse.payload.status === false) {
                return reject(new Error(rvmResponse.payload.error));
            }

            // Prepare a clean response for the user
            let payload = Object.assign({}, rvmResponse.payload);
            delete payload['action'];
            delete payload['status'];
            delete payload['error'];
            if (Object.keys(payload).length === 0) {
                payload = undefined;
            }

            resolve(payload);

        });

        if (!messageSent) {
            reject(new Error('Failed to send a message to the RVM'));
        }
    });
}<|MERGE_RESOLUTION|>--- conflicted
+++ resolved
@@ -4,12 +4,7 @@
 Licensed under OpenFin Commercial License you may not use this file except in compliance with your Commercial License.
 Please contact OpenFin Inc. at sales@openfin.co to obtain a Commercial License.
 */
-<<<<<<< HEAD
-import { app } from 'electron';
-import {rvmMessageBus, LaunchApp, GetShortcutState, SetShortcutState, LaunchedFrom, RvmMsgBase} from '../rvm/rvm_message_bus';
-=======
 import { rvmMessageBus } from '../rvm/rvm_message_bus';
->>>>>>> e6fd1e0c
 
 /**
  * Interface for [sendToRVM] method
