--- conflicted
+++ resolved
@@ -729,21 +729,6 @@
     }
 
     for (const { openfinWindow } of app.children) {
-<<<<<<< HEAD
-        const { name } = openfinWindow;
-
-        if (name === frame) {
-            const parent = getParentIdentity({uuid, name});
-
-            return {
-                name,
-                uuid,
-                parent,
-                entityType: 'window'
-            };
-        } else if (openfinWindow.frames.get(frame)) {
-            return openfinWindow.frames.get(frame);
-=======
         if (openfinWindow) {
             const { name } = openfinWindow;
 
@@ -761,7 +746,6 @@
             }
         } else {
             writeToLog(1, `unable to find openfinWindow of child of ${app.uuid}`, true);
->>>>>>> 6ef8e6f0
         }
     }
 }
@@ -774,20 +758,6 @@
     }
 
     for (const { openfinWindow } of app.children) {
-<<<<<<< HEAD
-        const { uuid, name } = openfinWindow;
-        let browserWindow: Shapes.BrowserWindow;
-        browserWindow = openfinWindow.browserWindow;
-
-        if (!openfinWindow.mainFrameRoutingId) {
-            // save bit time here by not calling webContents.mainFrameRoutingId every time
-            // mainFrameRoutingId is wrong during setWindowObj
-            if (!browserWindow.isDestroyed()) {
-                openfinWindow.mainFrameRoutingId = browserWindow.webContents.mainFrameRoutingId;
-                writeToLog(1, `set mainFrameRoutingId ${uuid} ${name} ${openfinWindow.mainFrameRoutingId}`, true);
-            } else {
-                writeToLog(1, `unable to set mainFrameRoutingId ${uuid} ${name}`, true);
-=======
         if (openfinWindow) {
             const { uuid, name } = openfinWindow;
             let browserWindow: Shapes.BrowserWindow;
@@ -802,7 +772,6 @@
                 } else {
                     writeToLog(1, `unable to set mainFrameRoutingId ${uuid} ${name}`, true);
                 }
->>>>>>> 6ef8e6f0
             }
 
             if (name === frame) {
