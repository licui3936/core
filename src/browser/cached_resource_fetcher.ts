import {app, net} from 'electron'; // Electron app
import {stat, mkdir, createWriteStream, readFile as fsReadFile, Stats} from 'fs';
import {join, parse} from 'path';
import {parse as parseUrl} from 'url';
import {createHash} from 'crypto';
import * as log from './log';
import { isFileUrl, isHttpUrl, uriToPath } from '../common/main';
import { addPendingAuthRequests, createAuthUI } from './authentication_delegate';
import { AuthCallback, Identity } from '../shapes';
import { getSession } from './core_state';
const path = require('path');
let appQuiting: boolean = false;
<<<<<<< HEAD
let cacheCleared: boolean = false;
let offlineAccess: boolean = false;
=======
>>>>>>> 13984221

const expectedStatusCode = /^[23]/; // 2xx & 3xx status codes are okay
const fetchMap: Map<string, Promise<any>> = new Map();
const authMap: Map<string, Function> = new Map();  // auth UUID => auth callback

app.on('quit', () => { appQuiting = true; });

export const grantAccess = (() => {
    let queue = Promise.resolve();
    return async <T extends (...args: any[]) => any>(cb: T, ...args: Parameters<T>): Promise<ReturnType<T>> => {
        const prev = queue;
        queue = prev.then(() => cb(...args)).catch(() => cb(...args));
        return <Promise<ReturnType<T>>>queue;
    };
})();

/**
 * Downloads a file if it doesn't exist in cache yet.
 */
export async function cachedFetch(identity: Identity, url: string, callback: (error: null|Error, path?: string) => any): Promise<any> {
    if (typeof url !== 'string') {
        callback(new Error(`Bad file url: '${url}'`));
        return;
    }
    if (appQuiting) {
        callback(new Error('Runtime is exiting'));
        return;
    }

    if (!isHttpUrl(url)) {
        if (isFileUrl(url)) {
            callback(null, uriToPath(url));
        } else {
            // this is C:\whatever\
            stat(url, (err: null|Error) => {
                if (err) {
                    app.vlog(1, `cachedFetch invalid file url ${url}`);
                    callback(new Error(`Invalid file url: '${url}'`));
                } else {
                    callback(null, url);
                }
            });
        }
        return;
    }

    const { uuid } = identity;
    const appCacheDir = getAppCacheDir(uuid);
    const filePath = getFilePath(appCacheDir, url);
    let err: Error;

    app.vlog(1, `cachedFetch ${url} ${filePath}`);
    if (fetchMap.has(filePath)) {
        fetchMap.get(filePath).then(() => callback(null, filePath)).catch(callback);
    } else {
        const p = grantAccess(() => new Promise( async (resolve, reject) => {
            try {
                await prepDownloadLocation(appCacheDir);
                const fileExisted = await fileExists(filePath);
                // Use local cached file if it's existed during offline mode
                if (!offlineAccess || (offlineAccess && !fileExisted)) {
                    await download(identity, url, filePath, appCacheDir);
                }
                callback(null, filePath);
                resolve(filePath);
            } catch (e) {
                err = e;
                app.vlog(1, `cachedFetch uuid ${uuid} url ${url} file ${filePath} err ${e.message}`);
                callback(err, filePath);
                reject(err);
            } finally {
                fetchMap.delete(filePath);
            }
        }));
        fetchMap.set(filePath, p);
    }
}

function pathExists (location: string): Promise<boolean> {
    return new Promise((resolve, reject) => {
        stat(location, (err: null | Error) => {
            if (err) {
                resolve(false);
            } else {
                resolve(true);
            }
        });
    });
}

function makeDirectory(location: string) {
    return new Promise((resolve, reject) => {
        mkdir(location, (err: null | Error) => {
            if (err) {
                app.vlog(1, `cachedFetch makeDirectory error, check EEXIST ${err.message}`);
                // EEXIST not an error
                pathExists(location).then(value => value ? resolve() : reject(err))
                    .catch(() => {
                        app.vlog(1, `cachedFetch makeDirectory error ${err.message}`);
                        reject(err);
                    });
            } else {
                resolve();
            }
        });
    });
}

function fileExists (filePath: string): Promise<boolean> {
    return new Promise((resolve, reject) => {
        stat(filePath, (err: null | Error, stats: Stats) => {
            if (err || stats.size === 0) {
                resolve(false);
            } else {
                resolve(true);
            }
        });
    });
}

async function prepDownloadLocation(appCacheDir: string) {
    const appCacheDirExists = await pathExists(appCacheDir);

    if (appCacheDirExists) {
        return;
    }

    const rootCachePath = getRootCachePath();
    const cacheRootPathExists = await pathExists(rootCachePath);

    if (!cacheRootPathExists) {
        await makeDirectory(rootCachePath);
    }

    const cacheAppPathExists = await pathExists(appCacheDir);
    if (!cacheAppPathExists) {
        await makeDirectory(appCacheDir);
    }

    return;
}


function getRootCachePath () {
    const p: any = process;
    if (p.buildFlags.enableChromium) {
        return join(app.getPath('userData') , 'Default', 'Cache');
    } else {
        return join(app.getPath('userData') , 'Cache');
    }

}

/**
 * Generates a folder name for the app to store the file in.
 */
function getAppCacheDir(appUuid: string): string {
    const appUuidHash = generateHash(appUuid);
    const rootCachePath = getRootCachePath();
    return join(rootCachePath, appUuidHash);
}

/**
 * Generates file name and returns a full path.
 */
function getFilePath(appCacheDir: string, fileUrl: string): string {
    const fileUrlHash = generateHash(fileUrl);
    const fileUrlPathname = parseUrl(fileUrl).pathname;
    const fileExt = parse(fileUrlPathname).ext;
    const filename = fileUrlHash + fileExt; // <HASH>.<EXT>
    return join(appCacheDir, filename); // path/to/<HASH>.<EXT>
}

/**
 * Generates SHA-256 hash
 */
function generateHash(str: string): string {
    const hash = createHash('sha256');
    hash.update(str);
    return hash.digest('hex');
}

function authRequest(url: string, authInfo: any, authCallback: AuthCallback): void {
    const uuid: string = app.generateGUID();
    const identity = {
        name: uuid,
        uuid: uuid,
        resourceFetch: true // not tied to a window
    };
    log.writeToLog(1, `fetchURL login event ${url} uuid ${uuid} ${JSON.stringify(authInfo)}`, true);
    authMap.set(uuid, authCallback);
    addPendingAuthRequests(identity, authInfo, authCallback);
    createAuthUI(identity);
}

/**
 * Downloads the file from given url using Resource Fetcher and saves it into specified path
 */
async function download(identity: Identity, url: string, saveToPath: string, appCacheDir: string): Promise<any> {
    return new Promise(async (resolve, reject) => {
        const session = getSession(identity);
        const request = net.request(url);
        const binaryWriteStream = createWriteStream(saveToPath, {
            encoding: 'binary'
        });

        request.once('response', (response: any) => {
            const { statusCode } = response;
            app.vlog(1, `cachedFetch download status ${saveToPath} ${statusCode} `);

            response.setEncoding('binary');
            response.on('data', (chunk: any) => {
                binaryWriteStream.write(chunk, 'binary');
            });
            response.once('error', (err: Error) => {
                reject(err);
            });
            response.on('end', () => {
                binaryWriteStream.once('close', () => {
                    resolve();
                });
                binaryWriteStream.once('error', (err: Error) => {
                    reject(err);
                });
                binaryWriteStream.end();

                if (!expectedStatusCode.test(statusCode)) {
                    const error = new Error(`Failed to download resource. Status code: ${statusCode}`);
                    reject(error);
                }
            });
        });

        request.on('login', (authInfo: any, callback: AuthCallback) => {
            authRequest(saveToPath, authInfo, callback);
        });

        request.once('error', (err: Error) => {
            reject(err);
        });

        if (session) {
            session.cookies.get({}, (error: any, cookies: any) => {
                if (error) {
                    log.writeToLog(1, 'Error getting session cookies for identity '
                        + `${identity.uuid}-${identity.name} while trying to fetch a `
                        + `resource from URL ${url}. Will attempt to fetch the resource `
                        + `without cookies. Error received: ${error}`, true);
                } else {
                    const cookiesNameValue = cookies.map((e: any) => `${e.name}=${e.value}`);
                    request.setHeader('cookie', cookiesNameValue);
                }
                request.end();
            });
        } else {
            request.end();
        }
    });
}

export function fetchURL(url: string, done: (resp: any) => void, onError: (err: Error) => void ): void {
    log.writeToLog(1, `fetchURL ${url}`, true);
    const request = net.request(url);
    request.once('response', (response: any) => {
        let data = '';
        const { statusCode } = response;
        log.writeToLog(1, `fetchURL statusCode: ${statusCode} for ${url}`, true);
        if (!expectedStatusCode.test(statusCode)) {
            const error = new Error(`Failed to download resource. Status code: ${statusCode}`);
            onError(error);
        }
        response.setEncoding('utf8');
        response.once('error', (err: Error) => {
            onError(err);
        });
        response.on('data', (chunk: string) => {
            data = data.concat(chunk);
        });
        response.on('end', () => {
            log.writeToLog(1, `Contents from ${url}`, true);
            log.writeToLog(1, data, true);
            try {
                const obj = JSON.parse(data);
                done(obj);
            } catch (e) {
                onError(new Error(`Error parsing JSON from ${url}`));
            }
        });
    });
    request.on('login', (authInfo: any, callback: AuthCallback) => {
        authRequest(url, authInfo, callback);
    });
    request.once('error', (err: Error) => {
        onError(err);
    });
    request.end();
}

/**
 * Fetches a file to disk and then reads it
 */
export function fetchReadFile(url: string, isJSON: boolean): Promise<string|object> {
    return new Promise((resolve, reject) => {
        if (isHttpUrl(url)) {
            fetchURL(url, resolve, reject);

        } else if (isFileUrl(url)) {
            const pathToFile = uriToPath(url);

            readFile(pathToFile, isJSON)
                .then(resolve)
                .catch(reject);

        } else {
            stat(url, (err: null|Error) => {
                if (err) {
                    reject(new Error(`URL protocol is not supported in ${url}`));
                } else {
                    readFile(url, isJSON)
                        .then(resolve)
                        .catch(reject);
                }
            });
        }
    });
}

/**
 * Reads a file from disk
 */
export function readFile(pathToFile: string, isJSON: boolean): Promise<string|object> {
    return new Promise((resolve, reject) => {
        log.writeToLog(1, `Requested contents from ${pathToFile}`, true);
        const normalizedPath = path.resolve(pathToFile);
        log.writeToLog(1, `Normalized path as ${normalizedPath}`, true);
        fsReadFile(normalizedPath, 'utf-8', (error, data) => {
            if (error) {
                reject(error);
            } else {
                log.writeToLog(1, `Contents from ${normalizedPath}`, true);
                log.writeToLog(1, data, true);
                isJSON ? resolve(JSON.parse(data)) : resolve(data);
            }
        });
    });
}

export function authenticateFetch(uuid: string, username: string, password: string): void {
    if (authMap.has(uuid)) {
        log.writeToLog(1, `Auth resource fetch uuid ${uuid} ${username}`, true);
        authMap.get(uuid).call(null, username, password);
        authMap.delete(uuid);
    } else {
        log.writeToLog(1, `Missing resource auth uuid ${uuid}`, true);
    }
}
<<<<<<< HEAD

export function clearCacheInvoked(cleared: boolean): void {
    cacheCleared = cleared;
}

export function setOfflineAccess(offlineAccessed: boolean): void {
    offlineAccess = offlineAccessed;
}
=======
>>>>>>> 13984221
<|MERGE_RESOLUTION|>--- conflicted
+++ resolved
@@ -10,11 +10,8 @@
 import { getSession } from './core_state';
 const path = require('path');
 let appQuiting: boolean = false;
-<<<<<<< HEAD
-let cacheCleared: boolean = false;
 let offlineAccess: boolean = false;
-=======
->>>>>>> 13984221
+
 
 const expectedStatusCode = /^[23]/; // 2xx & 3xx status codes are okay
 const fetchMap: Map<string, Promise<any>> = new Map();
@@ -371,14 +368,7 @@
         log.writeToLog(1, `Missing resource auth uuid ${uuid}`, true);
     }
 }
-<<<<<<< HEAD
-
-export function clearCacheInvoked(cleared: boolean): void {
-    cacheCleared = cleared;
-}
 
 export function setOfflineAccess(offlineAccessed: boolean): void {
     offlineAccess = offlineAccessed;
 }
-=======
->>>>>>> 13984221
