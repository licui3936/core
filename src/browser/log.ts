--- conflicted
+++ resolved
@@ -33,10 +33,7 @@
  * Parses log messages and uses Electron's APIs to log them to console
  */
 export function writeToLog(level: any, message: any, debug?: boolean): any {
-<<<<<<< HEAD
-=======
     const isObj = typeof message === 'object' && message !== null;
->>>>>>> e6fd1e0c
     let parsedMessage: string;
 
     // Parse log message
