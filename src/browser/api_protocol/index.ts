/*
Copyright 2017 OpenFin Inc.

Licensed under the Apache License, Version 2.0 (the "License");
you may not use this file except in compliance with the License.
You may obtain a copy of the License at

http://www.apache.org/licenses/LICENSE-2.0

Unless required by applicable law or agreed to in writing, software
distributed under the License is distributed on an "AS IS" BASIS,
WITHOUT WARRANTIES OR CONDITIONS OF ANY KIND, either express or implied.
See the License for the specific language governing permissions and
limitations under the License.
*/
declare var require: any;

<<<<<<< HEAD
const ApplicationApiHandler = require('./api_handlers/application').ApplicationApiHandler;
import { ExternalApplicationApiHandler } from './api_handlers/external_application';
const AuthorizationApiHandler = require('./api_handlers/authorization').AuthorizationApiHandler;
import { init as initClipboardAPIHandler } from './api_handlers/clipboard';
=======
const initApplicationApiHandler = require('./api_handlers/application').init;
import { ExternalApplicationApiHandler } from './api_handlers/external_application';
import {
    init as initAuthorizationApiHandler,
    registerMiddleware as registerExternalConnAuthMiddleware
} from './api_handlers/authorization';
import { init as initClipboardAPIHandler } from './api_handlers/clipboard';
import { FrameApiHandler } from './api_handlers/frame';
>>>>>>> e6fd1e0c
const EventListenerApiHandler = require('./api_handlers/event_listener').EventListenerApiHandler;
const InterApplicationBusApiHandler = require('./api_handlers/interappbus').InterApplicationBusApiHandler;
const NotificationApiHandler = require('./api_handlers/notifications').NotificationApiHandler;
const SystemApiHandler = require('./api_handlers/system').SystemApiHandler;
const initWindowApiHandler = require('./api_handlers/window').init;
import { init as initApiProtocol, getDefaultRequestHandler } from './api_handlers/api_protocol_base';
import { meshEnabled } from '../connection_manager';
import { registerMiddleware as registerEntityExistenceMiddleware } from './api_handlers/middleware_entity_existence';
import { registerMiddleware as registerMeshMiddleware } from './api_handlers/mesh_middleware';
import {
    registerMiddleware as registerProcessExternalAppMiddleware,
    legacyWindowingEnabled
} from './api_handlers/deprecated_external_windowing_middleware';

// Middleware registration. The order is important.
registerEntityExistenceMiddleware(getDefaultRequestHandler());
//re-enable support for process-external-app-action
if (legacyWindowingEnabled()) {
    registerProcessExternalAppMiddleware(getDefaultRequestHandler());
}
if (meshEnabled) {
    registerMeshMiddleware(getDefaultRequestHandler());
}
registerExternalConnAuthMiddleware(getDefaultRequestHandler());

export function initApiHandlers() {
    /* tslint:disable: no-unused-variable */
<<<<<<< HEAD
    const applicationApiHandler = new ApplicationApiHandler();
    const externalApplicationApiHandler = new ExternalApplicationApiHandler();
    const authorizationApiHandler = new AuthorizationApiHandler();
    initClipboardAPIHandler();
=======
    initApplicationApiHandler();
    const externalApplicationApiHandler = new ExternalApplicationApiHandler();
    initAuthorizationApiHandler();
    initClipboardAPIHandler();
    const frameApiHandler = new FrameApiHandler();
>>>>>>> e6fd1e0c
    const eventListenerApiHandler = new EventListenerApiHandler();
    const interApplicationBusApiHandler = new InterApplicationBusApiHandler();
    const notificationApiHandler = new NotificationApiHandler();
    const systemApiHandler = new SystemApiHandler();
    initWindowApiHandler();

<<<<<<< HEAD
    apiProtocolBase.init();
=======
    initApiProtocol();
>>>>>>> e6fd1e0c

    const apiPolicyProcessor = require('./api_handlers/api_policy_processor');
}<|MERGE_RESOLUTION|>--- conflicted
+++ resolved
@@ -15,12 +15,6 @@
 */
 declare var require: any;
 
-<<<<<<< HEAD
-const ApplicationApiHandler = require('./api_handlers/application').ApplicationApiHandler;
-import { ExternalApplicationApiHandler } from './api_handlers/external_application';
-const AuthorizationApiHandler = require('./api_handlers/authorization').AuthorizationApiHandler;
-import { init as initClipboardAPIHandler } from './api_handlers/clipboard';
-=======
 const initApplicationApiHandler = require('./api_handlers/application').init;
 import { ExternalApplicationApiHandler } from './api_handlers/external_application';
 import {
@@ -29,7 +23,6 @@
 } from './api_handlers/authorization';
 import { init as initClipboardAPIHandler } from './api_handlers/clipboard';
 import { FrameApiHandler } from './api_handlers/frame';
->>>>>>> e6fd1e0c
 const EventListenerApiHandler = require('./api_handlers/event_listener').EventListenerApiHandler;
 const InterApplicationBusApiHandler = require('./api_handlers/interappbus').InterApplicationBusApiHandler;
 const NotificationApiHandler = require('./api_handlers/notifications').NotificationApiHandler;
@@ -57,29 +50,18 @@
 
 export function initApiHandlers() {
     /* tslint:disable: no-unused-variable */
-<<<<<<< HEAD
-    const applicationApiHandler = new ApplicationApiHandler();
-    const externalApplicationApiHandler = new ExternalApplicationApiHandler();
-    const authorizationApiHandler = new AuthorizationApiHandler();
-    initClipboardAPIHandler();
-=======
     initApplicationApiHandler();
     const externalApplicationApiHandler = new ExternalApplicationApiHandler();
     initAuthorizationApiHandler();
     initClipboardAPIHandler();
     const frameApiHandler = new FrameApiHandler();
->>>>>>> e6fd1e0c
     const eventListenerApiHandler = new EventListenerApiHandler();
     const interApplicationBusApiHandler = new InterApplicationBusApiHandler();
     const notificationApiHandler = new NotificationApiHandler();
     const systemApiHandler = new SystemApiHandler();
     initWindowApiHandler();
 
-<<<<<<< HEAD
-    apiProtocolBase.init();
-=======
     initApiProtocol();
->>>>>>> e6fd1e0c
 
     const apiPolicyProcessor = require('./api_handlers/api_policy_processor');
 }