/*
Copyright 2017 OpenFin Inc.

Licensed under the Apache License, Version 2.0 (the "License");
you may not use this file except in compliance with the License.
You may obtain a copy of the License at

http://www.apache.org/licenses/LICENSE-2.0

Unless required by applicable law or agreed to in writing, software
distributed under the License is distributed on an "AS IS" BASIS,
WITHOUT WARRANTIES OR CONDITIONS OF ANY KIND, either express or implied.
See the License for the specific language governing permissions and
limitations under the License.
*/

const errors = require('../../../common/errors');

export class AckMessage {
    public readonly action: string = 'ack';
    public correlationId: number;
    public payload: AckPayload | NackPayload;
<<<<<<< HEAD
}

// ToDo following duplicated in src/shapes.ts

export class AckPayload {
    public success: true;
    public data?: any;

    constructor(data: any) {
        this.data = data;
    }
}

=======
}

// ToDo following duplicated in src/shapes.ts

export class AckPayload {
    public success: boolean;
    public data?: any;

    constructor(data: any) {
        this.data = data;
        this.success = true;
    }
}

>>>>>>> e6fd1e0c
export class NackPayload {
    public success: false;
    public reason?: string = '';
    public error?: Error = null;

    constructor(error: string | Error) {
        if (typeof error === 'string') {
            this.reason = error;
        } else {
            const errorObject = errors.errorToPOJO(error);
            this.reason = errorObject.toString();
            this.error = errorObject;
        }
    }
}

<<<<<<< HEAD
export interface AckFunc {
    (payload: AckPayload | NackPayload): void;
}

export interface NackFunc {
    (error: string | Error): void;
}
=======
export type AckFunc = (payload: AckPayload | NackPayload) => void;

export type NackFunc = (error: string | Error) => void;
>>>>>>> e6fd1e0c
<|MERGE_RESOLUTION|>--- conflicted
+++ resolved
@@ -20,21 +20,6 @@
     public readonly action: string = 'ack';
     public correlationId: number;
     public payload: AckPayload | NackPayload;
-<<<<<<< HEAD
-}
-
-// ToDo following duplicated in src/shapes.ts
-
-export class AckPayload {
-    public success: true;
-    public data?: any;
-
-    constructor(data: any) {
-        this.data = data;
-    }
-}
-
-=======
 }
 
 // ToDo following duplicated in src/shapes.ts
@@ -49,7 +34,6 @@
     }
 }
 
->>>>>>> e6fd1e0c
 export class NackPayload {
     public success: false;
     public reason?: string = '';
@@ -66,16 +50,6 @@
     }
 }
 
-<<<<<<< HEAD
-export interface AckFunc {
-    (payload: AckPayload | NackPayload): void;
-}
-
-export interface NackFunc {
-    (error: string | Error): void;
-}
-=======
 export type AckFunc = (payload: AckPayload | NackPayload) => void;
 
-export type NackFunc = (error: string | Error) => void;
->>>>>>> e6fd1e0c
+export type NackFunc = (error: string | Error) => void;