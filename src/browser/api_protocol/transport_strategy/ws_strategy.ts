/*
Copyright 2017 OpenFin Inc.

Licensed under OpenFin Commercial License you may not use this file except in compliance with your Commercial License.
Please contact OpenFin Inc. at sales@openfin.co to obtain a Commercial License.
*/
import { AckMessage,  AckFunc, AckPayload, NackPayload } from './ack';
import { ApiTransportBase, MessagePackage, Identity } from './api_transport_base';
import { default as RequestHandler } from './base_handler';
import { Endpoint, ActionMap } from '../shapes';
import route from '../../../common/route';
<<<<<<< HEAD
=======
import * as log from '../../log';
>>>>>>> e6fd1e0c

declare var require: any;

import { ExternalApplication } from '../../api/external_application';
const socketServer = require('../../transports/socket_server').server;
const system = require('../../api/system').System;

export class WebSocketStrategy extends ApiTransportBase<MessagePackage> {

    constructor(actionMap: ActionMap, requestHandler: RequestHandler<MessagePackage>) {
        super(actionMap, requestHandler);

        this.requestHandler.addHandler((mp: MessagePackage, next: () => void) => {
            const {identity, data, ack, nack, strategyName} = mp;

            if (strategyName !== this.constructor.name) {
                next();
            } else {
                const endpoint: Endpoint = actionMap[data.action];
                if (endpoint) {
                    Promise.resolve()
                        .then(() => endpoint.apiFunc(identity, data, ack, nack))
                        .then(result => {
                            // older action calls will invoke ack internally, newer ones will return a value
                            if (result !== undefined) {
                                ack(new AckPayload(result));
                            }
                        }).catch(err => {
                            ack(new NackPayload(err));
                        });
                }
            }
        });
    }

    public registerMessageHandlers(): void {
        socketServer.on(route.connection('message'), this.onMessage.bind(this));
    }

    public send(externalConnection: any, payload: any): void {
        try {
            log.writeToLog('info', `sent external-adapter <= ${externalConnection.id} ${JSON.stringify(payload)}`);
        } catch (err) {
            /* tslint:disable: no-empty */
        }
        socketServer.send(externalConnection.id, JSON.stringify(payload));
    }

    public onClientAuthenticated(cb: Function): void {
        socketServer.on(route.connection('authenticated'), cb);
    }

    public onClientDisconnect(cb: Function): void {
        socketServer.on(route.connection('close'), cb);
    }

    protected onMessage(id: number, data: any): void {
        const ack = this.ackDecorator(id, data.messageId);
        const nack = this.nackDecorator(ack);
        const requestingConnection = ExternalApplication.getExternalConnectionById(id);
        //Identity can have three states, the requestingConnection, originatorIdentity or null.
        let identity: Identity = null;
        if (requestingConnection) {
            if (data.requestingIdentity) {
                identity = data.requestingIdentity;
                /*
                This is a proxy call.
                identity from proxied runtime mesh calls will be:
                {
                    uuid: string,
                    name: string,
                    runtime: string
                }
                */
                identity.runtimeUuid = requestingConnection.uuid;
            } else {
                identity = { uuid: requestingConnection.uuid, name: requestingConnection.uuid };
            }
        }

        //message payload might contain sensitive data, mask it.
        const replacer = (data.action === 'publish-message' || data.action === 'send-message') ? this.payloadReplacer : null;
        system.debugLog(1, `received external-adapter <= ${id} ${JSON.stringify(data, replacer)}`);

        this.requestHandler.handle({
            data, ack, nack,
            //TODO: Auth code expects identity as a number.
            identity: <any>identity || id,
            strategyName: this.constructor.name
        });
    }

    protected ackDecorator(id: number, messageId: number): AckFunc {
        const ackObj = new AckMessage();
        return (payload: any) => {
            ackObj.payload = payload;
            ackObj.correlationId = messageId;

            try {
                // Log all messages when -v=1
                /* tslint:disable: max-line-length */
                system.debugLog(1, `sent external-adapter <= ${id} ${JSON.stringify(ackObj)}`);
            } catch (err) {
                /* tslint:disable: no-empty */
            }

            socketServer.send(id, JSON.stringify(ackObj));
        };
    }

    protected ackDecoratorSync(e: any, messageId: number): AckFunc {
        throw new Error('Not implemented');
    }
}<|MERGE_RESOLUTION|>--- conflicted
+++ resolved
@@ -9,10 +9,7 @@
 import { default as RequestHandler } from './base_handler';
 import { Endpoint, ActionMap } from '../shapes';
 import route from '../../../common/route';
-<<<<<<< HEAD
-=======
 import * as log from '../../log';
->>>>>>> e6fd1e0c
 
 declare var require: any;
 
