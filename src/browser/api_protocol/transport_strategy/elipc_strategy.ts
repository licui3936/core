--- conflicted
+++ resolved
@@ -17,11 +17,8 @@
 import { ApiTransportBase, MessagePackage } from './api_transport_base';
 import { default as RequestHandler } from './base_handler';
 import { Endpoint, ActionMap } from '../shapes';
-<<<<<<< HEAD
-=======
 import { Identity } from '../../../shapes';
 import * as log from '../../log';
->>>>>>> e6fd1e0c
 
 declare var require: any;
 
@@ -46,16 +43,11 @@
             } else {
                 const endpoint: Endpoint = this.actionMap[data.action];
                 if (endpoint) {
-<<<<<<< HEAD
-                    // singleFrameOnly check first so to prevent frame superceding when disabled.
-                    if (!data.singleFrameOnly === false || e.sender.isValidWithFrameConnect(e.frameRoutingId)) {
-=======
                     // If --framestrategy=frames is set, short circuit the checks. This will
                     // allow calls from all frames through with iframes getting auto named
                     if (bypassLocalFrameConnect ||
                         !data.singleFrameOnly === false ||
                         e.sender.isValidWithFrameConnect(e.frameRoutingId)) {
->>>>>>> e6fd1e0c
                         Promise.resolve()
                             .then(() => endpoint.apiFunc(identity, data, ack, nack))
                             .then(result => {
@@ -134,11 +126,6 @@
             };
 
             /* tslint:disable: max-line-length */
-<<<<<<< HEAD
-            system.debugLog(1, `received in-runtime${data.isSync ? '-sync ' : ''}: ${e.frameRoutingId} [${identity.uuid}]-[${identity.name}] ${JSON.stringify(data)}`);
-            /* tslint:enable: max-line-length */
-
-=======
             //message payload might contain sensitive data, mask it.
             const disableIabSecureLogging = coreState.getAppObjByUuid(opts.uuid)._options.disableIabSecureLogging;
             const replacer = (!disableIabSecureLogging && (data.action === 'publish-message' || data.action === 'send-message')) ? this.payloadReplacer : null;
@@ -146,7 +133,6 @@
             /* tslint:enable: max-line-length */
 
 
->>>>>>> e6fd1e0c
             this.requestHandler.handle({
                 identity, data, ack, nack, e,
                 strategyName: this.constructor.name
