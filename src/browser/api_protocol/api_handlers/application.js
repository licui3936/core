--- conflicted
+++ resolved
@@ -20,76 +20,6 @@
 
 // npm modules
 let _ = require('underscore');
-<<<<<<< HEAD
-
-// local modules
-let Application = require('../../api/application.js').Application;
-let apiProtocolBase = require('./api_protocol_base.js');
-let coreState = require('../../core_state.js');
-import ofEvents from '../../of_events';
-import {
-    addRemoteSubscription
-} from '../../remote_subscriptions';
-import route from '../../../common/route';
-
-function ApplicationApiHandler() {
-    let successAck = {
-        success: true
-    };
-    let appExternalApiMap = {
-        'close-application': closeApplication,
-        'create-application': createApplication,
-        'create-child-window': createChildWindow,
-        'deregister-external-window': deregisterExternalWindow,
-        'external-window-action': externalWindowAction,
-        'get-application-groups': getApplicationGroups,
-        'get-application-manifest': getApplicationManifest,
-        'get-child-windows': getChildWindows,
-        'get-info': getInfo,
-        'get-parent-application': getParentApplication,
-        'get-shortcuts': getShortcuts,
-        'get-tray-icon-info': getTrayIconInfo,
-        'is-application-running': isApplicationRunning,
-        'notify-on-app-connected': notifyOnAppConnected,
-        'notify-on-content-loaded': notifyOnContentLoaded,
-        'ping-child-window': pingChildWindow,
-        'register-custom-data': registerCustomData,
-        'register-external-window': registerExternalWindow,
-        'relaunch-on-close': relaunchOnClose,
-        'remove-tray-icon': removeTrayIcon,
-        'restart-application': restartApplication,
-        'run-application': runApplication,
-        'set-shortcuts': { apiFunc: setShortcuts, apiPath: '.setShortcuts' },
-        'set-tray-icon': setTrayIcon,
-        'terminate-application': terminateApplication,
-        'wait-for-hung-application': waitForHungApplication
-    };
-
-    apiProtocolBase.registerActionMap(appExternalApiMap, 'Application');
-
-    function setTrayIcon(identity, rawMessage, ack, nack) {
-        let message = JSON.parse(JSON.stringify(rawMessage));
-        let payload = message.payload;
-        let appIdentity = apiProtocolBase.getTargetApplicationIdentity(payload);
-
-        Application.setTrayIcon(appIdentity, payload.enabledIcon, () => {
-            ack(successAck);
-        }, nack);
-    }
-
-    function getTrayIconInfo(identity, message, ack, nack) {
-        const dataAck = _.clone(successAck);
-        const appIdentity = apiProtocolBase.getTargetApplicationIdentity(message.payload);
-
-        Application.getTrayIconInfo(appIdentity, response => {
-            dataAck.data = response;
-            ack(dataAck);
-        }, nack);
-    }
-
-    function removeTrayIcon(identity, message, ack) {
-        const appIdentity = apiProtocolBase.getTargetApplicationIdentity(message.payload);
-=======
 
 // local modules
 let Application = require('../../api/application.js').Application;
@@ -196,30 +126,19 @@
 
 function terminateApplication(identity, message, ack) {
     const appIdentity = apiProtocolBase.getTargetApplicationIdentity(message.payload);
->>>>>>> e6fd1e0c
 
     Application.terminate(appIdentity, () => {
         ack(successAck);
     });
 
-<<<<<<< HEAD
-    function waitForHungApplication(identity, message, ack) {
-        const appIdentity = apiProtocolBase.getTargetApplicationIdentity(message.payload);
-=======
-}
->>>>>>> e6fd1e0c
+}
 
 function restartApplication(identity, message, ack) {
     const appIdentity = apiProtocolBase.getTargetApplicationIdentity(message.payload);
 
-<<<<<<< HEAD
-    function terminateApplication(identity, message, ack) {
-        const appIdentity = apiProtocolBase.getTargetApplicationIdentity(message.payload);
-=======
     Application.restart(appIdentity);
     ack(successAck);
 }
->>>>>>> e6fd1e0c
 
 function createChildWindow(identity, message, ack) {
     let payload = message.payload;
@@ -241,14 +160,9 @@
     ack(successAck);
 }
 
-<<<<<<< HEAD
-    function restartApplication(identity, message, ack) {
-        const appIdentity = apiProtocolBase.getTargetApplicationIdentity(message.payload);
-=======
 function isApplicationRunning(identity, message, ack) {
     const dataAck = _.clone(successAck);
     const appIdentity = apiProtocolBase.getTargetApplicationIdentity(message.payload);
->>>>>>> e6fd1e0c
 
     dataAck.data = Application.isRunning(appIdentity);
     ack(dataAck);
@@ -264,103 +178,6 @@
         appIdentity = apiProtocolBase.getTargetApplicationIdentity(payload);
     }
 
-<<<<<<< HEAD
-    function isApplicationRunning(identity, message, ack) {
-        const dataAck = _.clone(successAck);
-        const appIdentity = apiProtocolBase.getTargetApplicationIdentity(message.payload);
-
-        dataAck.data = Application.isRunning(appIdentity);
-        ack(dataAck);
-    }
-
-    function getApplicationManifest(identity, message, ack, nack) {
-        const payload = message.payload;
-        const dataAck = _.clone(successAck);
-        let appIdentity;
-
-        // When manifest URL is provided, will be retrieving a remote manifest
-        if (!payload.hasOwnProperty('manifestUrl')) {
-            appIdentity = apiProtocolBase.getTargetApplicationIdentity(payload);
-        }
-
-        Application.getManifest(appIdentity, payload.manifestUrl, manifest => {
-            dataAck.data = manifest;
-            ack(dataAck);
-        }, nack);
-    }
-
-    function getApplicationGroups(identity, message, ack) {
-        const payload = message.payload;
-        const dataAck = _.clone(successAck);
-        const appIdentity = apiProtocolBase.getTargetApplicationIdentity(payload);
-
-        // NOTE: the Window API returns a wrapped window with 'name' as a member,
-        // while the adaptor expects it to be 'windowName'
-        let groups = _.filter(Application.getGroups(), windowGroup => {
-            return _.some(windowGroup, window => {
-                return window.uuid === appIdentity.uuid;
-            });
-        });
-        dataAck.data = _.map(groups, groupOfWindows => {
-            return _.map(groupOfWindows, window => {
-                if (payload.crossApp === true) {
-                    var _window = _.clone(window);
-                    _window.windowName = window.name;
-                    return _window;
-                } else {
-                    return window.name; // backward compatible
-                }
-            });
-        });
-        ack(dataAck);
-    }
-
-    function getChildWindows(identity, message, ack) {
-        const dataAck = _.clone(successAck);
-        const appIdentity = apiProtocolBase.getTargetApplicationIdentity(message.payload);
-
-        dataAck.data = _.chain(Application.getChildWindows(appIdentity))
-            .filter(function(c) {
-                return c.name !== c.uuid;
-            })
-            .map(function(c) {
-                return c.name;
-            }).value();
-        ack(dataAck);
-    }
-
-    function getInfo(identity, message, ack, nack) {
-        const dataAck = _.clone(successAck);
-        const appIdentity = apiProtocolBase.getTargetApplicationIdentity(message.payload);
-
-        Application.getInfo(appIdentity, response => {
-            dataAck.data = response;
-            ack(dataAck);
-        }, nack);
-    }
-
-    function getParentApplication(identity, message, ack, nack) {
-        const dataAck = _.clone(successAck);
-        const appIdentity = apiProtocolBase.getTargetApplicationIdentity(message.payload);
-        const parentUuid = Application.getParentApplication(appIdentity);
-
-        if (parentUuid) {
-            dataAck.data = parentUuid;
-            ack(dataAck);
-        } else {
-            nack(new Error('No parent application found'));
-        }
-    }
-
-    function getShortcuts(identity, message, ack, nack) {
-        const dataAck = _.clone(successAck);
-        const appIdentity = apiProtocolBase.getTargetApplicationIdentity(message.payload);
-
-        Application.getShortcuts(appIdentity, response => {
-            dataAck.data = response;
-            ack(dataAck);
-        }, nack);
-=======
     Application.getManifest(appIdentity, payload.manifestUrl, manifest => {
         dataAck.data = manifest;
         ack(dataAck);
@@ -424,27 +241,9 @@
         ack(dataAck);
     } else {
         nack(new Error('No parent application found'));
->>>>>>> e6fd1e0c
     }
 }
 
-<<<<<<< HEAD
-    function setShortcuts(identity, message, ack, nack) {
-        const payload = message.payload;
-        const dataAck = _.clone(successAck);
-        const appIdentity = apiProtocolBase.getTargetApplicationIdentity(payload);
-
-        Application.setShortcuts(appIdentity, payload.data, response => {
-            dataAck.data = response;
-            ack(dataAck);
-        }, nack);
-    }
-
-    function closeApplication(identity, message, ack) {
-        const payload = message.payload;
-        const appIdentity = apiProtocolBase.getTargetApplicationIdentity(payload);
-        const force = !!payload.force;
-=======
 function getShortcuts(identity, message, ack, nack) {
     const dataAck = _.clone(successAck);
     const appIdentity = apiProtocolBase.getTargetApplicationIdentity(message.payload);
@@ -454,7 +253,6 @@
         ack(dataAck);
     }, nack);
 }
->>>>>>> e6fd1e0c
 
 function setShortcuts(identity, message, ack, nack) {
     const payload = message.payload;
@@ -474,54 +272,6 @@
 
     Application.close(appIdentity, force, () => {
         ack(successAck);
-<<<<<<< HEAD
-    }
-
-    function runApplication(identity, message, ack, nack) {
-        const {
-            payload
-        } = message;
-        const {
-            manifestUrl
-        } = payload;
-        const appIdentity = apiProtocolBase.getTargetApplicationIdentity(payload);
-        const {
-            uuid
-        } = appIdentity;
-        let remoteSubscriptionUnSubscribe;
-        const remoteSubscription = {
-            uuid,
-            name: uuid,
-            listenType: 'once',
-            className: 'window',
-            eventName: 'fire-constructor-callback'
-        };
-
-        ofEvents.once(route.window('fire-constructor-callback', uuid, uuid), loadInfo => {
-            if (loadInfo.success) {
-                const successReturn = _.clone(successAck);
-                successReturn.data = loadInfo.data;
-                ack(successReturn);
-            } else {
-                const theErr = new Error(loadInfo.data.message);
-                theErr.networkErrorCode = loadInfo.data.networkErrorCode;
-                nack(theErr);
-            }
-
-            if (typeof remoteSubscriptionUnSubscribe === 'function') {
-                remoteSubscriptionUnSubscribe();
-            }
-        });
-
-        if (manifestUrl) {
-            addRemoteSubscription(remoteSubscription).then((unSubscribe) => {
-                remoteSubscriptionUnSubscribe = unSubscribe;
-                Application.runWithRVM(identity, manifestUrl).catch(nack);
-            });
-        } else {
-            Application.run(appIdentity);
-        }
-=======
     });
 }
 
@@ -586,7 +336,6 @@
         });
     } else {
         Application.run(appIdentity);
->>>>>>> e6fd1e0c
     }
 }
 
@@ -601,88 +350,6 @@
     let parentBw = parent && parent.browserWindow;
     let childBw = new BrowserWindow(childWindowOptions);
 
-<<<<<<< HEAD
-    function deregisterExternalWindow(identity, message, ack) {
-        const windowIdentity = apiProtocolBase.getTargetWindowIdentity(message.payload);
-
-        ofEvents.emit(route.externalWindow('close', windowIdentity.uuid, windowIdentity.name));
-        ack(successAck);
-    }
-
-    function externalWindowAction(identity, message, ack) {
-        /* jshint bitwise: false */
-        let payload = message.payload;
-        const { uuid, name } = payload;
-
-        const SWP_HIDEWINDOW = 128;
-        const SWP_SHOWWINDOW = 64;
-        const SC_MAXIMIZE = 61488;
-        const SC_MINIMIZE = 61472;
-        const SC_RESTORE = 61728;
-
-        switch (payload.type) {
-            case 2:
-                // WM_DESTROY
-                ofEvents.emit(route.externalWindow('close', uuid, name));
-                break;
-            case 7:
-                // WM_SETFOCUS
-                ofEvents.emit(route.externalWindow('focus', uuid, name));
-                break;
-            case 8:
-                // WM__KILLFOCUS
-                ofEvents.emit(route.externalWindow('blur', uuid, name));
-                break;
-            case 71:
-                // WM_WINDOWPOSCHANGED
-                let flags = payload.flags;
-
-                ofEvents.emit(route.externalWindow('bounds-changed', uuid, name));
-
-                // dispatch show and hide events
-                if (flags & SWP_SHOWWINDOW) {
-                    ofEvents.emit(route.externalWindow('visibility-changed', uuid, name), true);
-                } else if (flags & SWP_HIDEWINDOW) {
-                    ofEvents.emit(route.externalWindow('visibility-changed', uuid, name), false);
-                }
-                break;
-            case 274:
-                // WM_SYSCOMMAND
-                let commandType = payload.wParam;
-                let stateChange = commandType === SC_MAXIMIZE || commandType === SC_MINIMIZE || commandType === SC_RESTORE;
-
-                if (!stateChange) {
-                    break;
-                }
-                /* falls through */
-            case 163:
-                // WM_NCLBUTTONDBLCLK
-                ofEvents.emit(route.externalWindow('state-change', uuid, name));
-                break;
-            case 532:
-                // WM_SIZING
-                ofEvents.emit(route.externalWindow('sizing', uuid, name));
-                break;
-            case 534:
-                // WM_MOVING
-                ofEvents.emit(route.externalWindow('moving', uuid, name));
-                break;
-            case 561:
-                // WM_ENTERSIZEMOVE
-                ofEvents.emit(route.externalWindow('end-user-bounds-change', {
-                    x: payload.mouseX,
-                    y: payload.mouseY
-                }));
-                break;
-            case 562:
-                // WM_EXITSIZEMOVE
-                ofEvents.emit(route.externalWindow('end-user-bounds-change', uuid, name));
-                break;
-            default:
-                // Do nothing
-                break;
-        }
-=======
     electronApp.emit('child-window-created', parentBw.id, childBw.id, childWindowOptions);
     ack(successAck);
 }
@@ -693,7 +360,6 @@
     ofEvents.emit(route.externalWindow('close', windowIdentity.uuid, windowIdentity.name));
     ack(successAck);
 }
->>>>>>> e6fd1e0c
 
 function externalWindowAction(identity, message, ack) {
     /* jshint bitwise: false */
@@ -756,24 +422,6 @@
             break;
     }
 
-<<<<<<< HEAD
-    function registerCustomData(identity, message, ack, nack) {
-        const payload = message.payload;
-        const appIdentity = apiProtocolBase.getTargetApplicationIdentity(payload);
-
-        Application.registerCustomData(appIdentity, payload.data, () => {
-            ack(successAck);
-        }, nack);
-    }
-
-    function relaunchOnClose(identity, message, ack, nack) {
-        const appIdentity = apiProtocolBase.getTargetApplicationIdentity(message.payload);
-
-        Application.scheduleRestart(appIdentity, () => {
-            ack(successAck);
-        }, nack);
-    }
-=======
     ack(successAck);
     /* jshint bitwise: true */
 }
@@ -785,7 +433,6 @@
     Application.registerCustomData(appIdentity, payload.data, () => {
         ack(successAck);
     }, nack);
->>>>>>> e6fd1e0c
 }
 
 function relaunchOnClose(identity, message, ack, nack) {
