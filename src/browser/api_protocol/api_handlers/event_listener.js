--- conflicted
+++ resolved
@@ -25,18 +25,9 @@
 let Window = require('../../api/window.js').Window;
 let Application = require('../../api/application.js').Application;
 let System = require('../../api/system.js').System;
-<<<<<<< HEAD
-import {
-    ExternalApplication
-} from '../../api/external_application';
-import {
-    default as connectionManager
-} from '../../connection_manager';
-=======
 import { ExternalApplication } from '../../api/external_application';
 import { Frame } from '../../api/frame';
 
->>>>>>> e6fd1e0c
 const coreState = require('../../core_state');
 const addNoteListener = require('../../api/notifications/subscriptions').addEventListener;
 
@@ -76,11 +67,7 @@
                 const islocalWindow = !!coreState.getWindowByUuidName(targetUuid, targetUuid);
                 const localUnsub = Window.addEventListener(identity, windowIdentity, type, cb);
                 let remoteUnSub;
-<<<<<<< HEAD
-                const isExternalClient = isBrowserClient(identity.uuid);
-=======
                 const isExternalClient = ExternalApplication.isRuntimeClient(identity.uuid);
->>>>>>> e6fd1e0c
 
                 if (!islocalWindow && !isExternalClient) {
                     const subscription = {
@@ -102,8 +89,6 @@
                         remoteUnSub();
                     }
                 };
-<<<<<<< HEAD
-=======
             }
         },
         'frame': {
@@ -140,7 +125,6 @@
                         remoteUnSub();
                     }
                 };
->>>>>>> e6fd1e0c
             }
         },
         'application': {
@@ -154,11 +138,7 @@
                 const islocalApp = !!coreState.getWindowByUuidName(targetUuid, targetUuid);
                 const localUnsub = Application.addEventListener(appIdentity, type, cb);
                 let remoteUnSub;
-<<<<<<< HEAD
-                const isExternalClient = isBrowserClient(identity.uuid);
-=======
                 const isExternalClient = ExternalApplication.isRuntimeClient(identity.uuid);
->>>>>>> e6fd1e0c
 
                 if (!islocalApp && !isExternalClient) {
                     const subscription = {
