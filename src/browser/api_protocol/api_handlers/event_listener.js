--- conflicted
+++ resolved
@@ -36,10 +36,6 @@
 } from '../../of_events';
 const addNoteListener = require('../../api/notifications/subscriptions').addEventListener;
 
-<<<<<<< HEAD
-
-=======
->>>>>>> 4ea4d3a5
 // locals
 const successAck = {
     success: true
