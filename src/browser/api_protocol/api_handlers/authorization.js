--- conflicted
+++ resolved
@@ -26,28 +26,6 @@
     sponsored: 1
 };
 
-<<<<<<< HEAD
-function AuthorizationApiHandler() {
-    var pendingAuthentications = new Map(),
-        electronApp = require('app'),
-        authenticationApiMap = {
-            'request-external-authorization': onRequestExternalAuth,
-            'request-authorization': onRequestAuthorization,
-            'register-external-connection': {
-                apiFunc: registerExternalConnection,
-                apiPath: 'System.registerExternalConnection'
-            }
-        };
-
-    function registerExternalConnection(identity, message, ack) {
-        let uuidToRegister = message.payload.uuid;
-        let token = electronApp.generateGUID();
-        let dataAck = _.clone(successAck);
-        dataAck.data = {
-            uuid: uuidToRegister,
-            token
-        };
-=======
 var pendingAuthentications = new Map(),
     electronApp = require('app'),
     authenticationApiMap = {
@@ -71,7 +49,6 @@
     addPendingAuthentication(uuidToRegister, token, null, identity, null);
     ack(dataAck);
 }
->>>>>>> e6fd1e0c
 
 function onRequestExternalAuth(id, message) {
     console.log('processing request-external-authorization', message);
@@ -96,33 +73,6 @@
             });
     }
 
-<<<<<<< HEAD
-    function onRequestExternalAuth(id, message) {
-        console.log('processing request-external-authorization', message);
-
-        let {
-            uuid: uuidRequested,
-            pid
-        } = message.payload;
-
-        let extProcess, file, token;
-
-        if (pid) {
-            extProcess =
-                ProcessTracker.getProcessByPid(pid) ||
-                ProcessTracker.monitor({
-                    uuid: null,
-                    name: null
-                }, {
-                    pid,
-                    uuid: uuidRequested,
-                    monitor: false
-                });
-        }
-
-        // UUID assignment priority: mapped process, client-requested, then auto-generated
-        var uuid = (extProcess || {}).uuid || uuidRequested || electronApp.generateGUID();
-=======
     // UUID assignment priority: mapped process, client-requested, then auto-generated
     const uuid = (extProcess || {}).uuid || uuidRequested || electronApp.generateGUID();
 
@@ -134,7 +84,6 @@
     token = electronApp.generateGUID();
 
     addPendingAuthentication(uuid, token, file, null, message.payload);
->>>>>>> e6fd1e0c
 
     socketServer.send(id, JSON.stringify({
         action: 'external-authorization-response',
@@ -164,28 +113,13 @@
         let authorizationResponse = {
             action: 'authorization-response',
             payload: {
-<<<<<<< HEAD
-                file,
-                token,
-                uuid
-=======
                 success: success
->>>>>>> e6fd1e0c
             }
         };
 
-<<<<<<< HEAD
-    function onRequestAuthorization(id, data) {
-        const uuid = data.payload.uuid;
-        const authObj = pendingAuthentications.get(uuid);
-        const externalConnObj = Object.assign({}, data.payload, {
-            id
-        });
-=======
         if (!success) {
             authorizationResponse.payload.reason = error || 'Invalid token or file';
         }
->>>>>>> e6fd1e0c
 
         socketServer.send(id, JSON.stringify(authorizationResponse));
         if (success) {
@@ -201,45 +135,12 @@
                         uuid: null
                     }
                 }
-<<<<<<< HEAD
-            };
-
-            if (!success) {
-                authorizationResponse.payload.reason = error || 'Invalid token or file';
-            }
-
-            socketServer.send(id, JSON.stringify(authorizationResponse));
-
-            ExternalApplication.addExternalConnection(externalConnObj);
-            socketServer.connectionAuthenticated(id, uuid);
-
-            rvmMessageBus.registerLicenseInfo({
-                data: {
-                    licenseKey: externalConnObj.licenseKey,
-                    client: externalConnObj.client,
-                    uuid,
-                    parentApp: {
-                        uuid: null
-                    }
-                }
-            });
-
-            if (!success) {
-                socketServer.closeConnection(id);
-            }
-
-            cleanPendingRequest(authObj);
-
-        });
-    }
-=======
             }, externalApplicationOptions.configUrl);
         } else {
             socketServer.closeConnection(id);
         }
 
         cleanPendingRequest(authObj);
->>>>>>> e6fd1e0c
 
     });
 }
@@ -262,22 +163,6 @@
     pendingAuthentications.set(uuid, authObj);
 }
 
-<<<<<<< HEAD
-    function authenticateUuid(authObj, authRequest, cb) {
-        if (ExternalApplication.getExternalConnectionByUuid(authRequest.uuid)) {
-            cb(false, 'Application with specified UUID already exists: ' + authRequest.uuid);
-        } else if (authObj.type === AUTH_TYPE.file) {
-            try {
-                fs.readFile(authObj.file, (err, data) => {
-                    cb(data.toString().indexOf(authObj.token) >= 0);
-                });
-            } catch (err) {
-                //TODO: Error Strategy.
-                console.log(err);
-            }
-        } else {
-            cb(authObj.token === authRequest.token);
-=======
 function authenticateUuid(authObj, authRequest, cb) {
     if (ExternalApplication.getExternalConnectionByUuid(authRequest.uuid) || coreState.getAppByUuid(authRequest.uuid)) {
         cb(false, 'Application with specified UUID already exists: ' + authRequest.uuid);
@@ -291,7 +176,6 @@
         } catch (err) {
             //TODO: Error Strategy.
             console.log(err);
->>>>>>> e6fd1e0c
         }
     } else {
         cb(authObj.token === authRequest.token);
@@ -308,10 +192,7 @@
     }
 }
 
-<<<<<<< HEAD
-=======
 module.exports.init = function() {
->>>>>>> e6fd1e0c
     socketServer.on(route.connection('close'), id => {
         var keyToDelete,
             externalConnection;
