--- conflicted
+++ resolved
@@ -19,94 +19,6 @@
 const Application = require('../../api/application').Application;
 const _ = require('underscore');
 
-<<<<<<< HEAD
-function WindowApiHandler() {
-    let successAck = {
-        success: true
-    };
-
-    let windowExternalApiMap = {
-        'animate-window': animateWindow,
-        'blur-window': blurWindow,
-        'bring-window-to-front': bringWindowToFront,
-        'close-window': closeWindow,
-        'disable-window-frame': disableWindowFrame,
-        'dock-window': dockWindow,
-        'enable-window-frame': enableWindowFrame,
-        'execute-javascript-in-window': { apiFunc: executeJavascript, apiPath: '.executeJavaScript' },
-        'flash-window': flashWindow,
-        'focus-window': focusWindow,
-        'get-current-window-options': getCurrentWindowOptions,
-        'get-window-bounds': getWindowBounds,
-        'get-window-group': getWindowGroup,
-        'get-window-info': getWindowInfo,
-        'get-window-native-id': { apiFunc: getWindowNativeId, apiPath: '.getNativeId' },
-        'get-window-options': getWindowOptions,
-        'get-window-preload-script': getWindowPreloadScript,
-        'get-window-snapshot': { apiFunc: getWindowSnapshot, apiPath: '.getSnapshot' },
-        'get-window-state': getWindowState,
-        'get-zoom-level': getZoomLevel,
-        'hide-window': hideWindow,
-        'is-window-showing': isWindowShowing,
-        'join-window-group': joinWindowGroup,
-        'leave-window-group': leaveWindowGroup,
-        'maximize-window': maximizeWindow,
-        'merge-window-groups': mergeWindowGroups,
-        'minimize-window': minimizeWindow,
-        'move-window': moveWindow,
-        'move-window-by': moveWindowBy,
-        'navigate-window': navigateWindow,
-        'navigate-window-back': navigateWindowBack,
-        'navigate-window-forward': navigateWindowForward,
-        'stop-window-navigation': stopWindowNavigation,
-        'reload-window': reloadWindow,
-        'redirect-window-to-url': redirectWindowToUrl, // Deprecated
-        'resize-window': resizeWindow,
-        'resize-window-by': resizeWindowBy,
-        'restore-window': restoreWindow,
-        'show-menu': showMenu,
-        'show-window': showWindow,
-        'set-foreground-window': setForegroundWindow,
-        'set-window-bounds': setWindowBounds,
-        'set-zoom-level': setZoomLevel,
-        'show-at-window': showAtWindow,
-        'stop-flash-window': stopFlashWindow,
-        'undock-window': undockWindow,
-        'update-window-options': updateWindowOptions,
-        'window-embedded': windowEmbedded,
-        'window-exists': windowExists,
-        'window-get-cached-bounds': getCachedBounds,
-        'window-authenticate': windowAuthenticate
-    };
-    apiProtocolBase.registerActionMap(windowExternalApiMap, 'Window');
-
-    function getWindowPreloadScript(identity, message, ack, nack) {
-        const payload = message.payload;
-        const windowIdentity = apiProtocolBase.getTargetWindowIdentity(identity);
-
-        Window.getPreloadScript(windowIdentity, payload.preload, (error, preloadScript) => {
-            if (error) {
-                nack(error);
-            } else {
-                const dataAck = _.clone(successAck);
-                dataAck.data = preloadScript;
-                ack(dataAck);
-            }
-        });
-    }
-
-    function windowAuthenticate(identity, message, ack, nack) {
-        let {
-            userName,
-            password,
-            uuid,
-            name
-        } = message.payload;
-
-        let windowIdentity = {
-            uuid,
-            name
-=======
 let successAck = {
     success: true
 };
@@ -192,7 +104,6 @@
         windowIdentity = {
             uuid: payload.targetUuid,
             name: payload.targetName
->>>>>>> e6fd1e0c
         };
 
     Window.navigate(windowIdentity, payload.url);
@@ -208,15 +119,9 @@
     ack(successAck);
 }
 
-<<<<<<< HEAD
-        Window.navigate(windowIdentity, payload.url);
-        ack(successAck);
-    }
-=======
 function stopFlashWindow(identity, message, ack) {
     var payload = message.payload,
         windowIdentity = apiProtocolBase.getTargetWindowIdentity(payload);
->>>>>>> e6fd1e0c
 
     Window.stopFlashing(windowIdentity);
     ack(successAck);
@@ -321,57 +226,9 @@
     var payload = message.payload,
         windowIdentity = apiProtocolBase.getTargetWindowIdentity(payload);
 
-<<<<<<< HEAD
-    function navigateWindow(identity, message, ack) {
-        let payload = message.payload;
-        let windowIdentity = apiProtocolBase.getTargetWindowIdentity(payload);
-        let url = payload.url;
-
-        Window.navigate(windowIdentity, url);
-        ack(successAck);
-    }
-
-    function navigateWindowBack(identity, message, ack) {
-        let payload = message.payload;
-        let windowIdentity = apiProtocolBase.getTargetWindowIdentity(payload);
-
-        Window.navigateBack(windowIdentity);
-        ack(successAck);
-    }
-
-    function navigateWindowForward(identity, message, ack) {
-        let payload = message.payload;
-        let windowIdentity = apiProtocolBase.getTargetWindowIdentity(payload);
-
-        Window.navigateForward(windowIdentity);
-        ack(successAck);
-    }
-
-    function stopWindowNavigation(identity, message, ack) {
-        let payload = message.payload;
-        let windowIdentity = apiProtocolBase.getTargetWindowIdentity(payload);
-
-        Window.stopNavigation(windowIdentity);
-        ack(successAck);
-    }
-
-    function reloadWindow(identity, message, ack) {
-        let payload = message.payload;
-        let windowIdentity = apiProtocolBase.getTargetWindowIdentity(payload);
-        let ignoreCache = !!payload.ignoreCache;
-
-        Window.reload(windowIdentity, ignoreCache);
-        ack(successAck);
-    }
-
-    function minimizeWindow(identity, message, ack) {
-        var payload = message.payload,
-            windowIdentity = apiProtocolBase.getTargetWindowIdentity(payload);
-=======
     Window.moveBy(windowIdentity, payload.deltaLeft, payload.deltaTop);
     ack(successAck);
 }
->>>>>>> e6fd1e0c
 
 function navigateWindow(identity, message, ack) {
     let payload = message.payload;
@@ -474,27 +331,6 @@
     ack(successAck);
 }
 
-<<<<<<< HEAD
-    function getWindowGroup(identity, message, ack) {
-        var payload = message.payload,
-            dataAck = _.clone(successAck),
-            windowIdentity = apiProtocolBase.getTargetWindowIdentity(payload);
-
-        // NOTE: the Window API returns a wrapped window with 'name' as a member,
-        // while the adaptor expects it to be 'windowName'
-        dataAck.data = _.map(Window.getGroup(windowIdentity), (window) => {
-            if (payload.crossApp === true) {
-                var clone = _.clone(window);
-                clone.windowName = window.name;
-                return clone;
-            } else {
-                return window.name; // backwards compatible
-            }
-        });
-        ack(dataAck);
-    }
-=======
->>>>>>> e6fd1e0c
 
 function getAllFrames(identity, message) {
     const { payload } = message;
