/*
Copyright 2017 OpenFin Inc.

Licensed under the Apache License, Version 2.0 (the "License");
you may not use this file except in compliance with the License.
You may obtain a copy of the License at

http://www.apache.org/licenses/LICENSE-2.0

Unless required by applicable law or agreed to in writing, software
distributed under the License is distributed on an "AS IS" BASIS,
WITHOUT WARRANTIES OR CONDITIONS OF ANY KIND, either express or implied.
See the License for the specific language governing permissions and
limitations under the License.
*/
/*
    src/browser/api/window.js
 */

// build-in modules
let fs = require('fs');
let path = require('path');
let url = require('url');
let electron = require('electron');
let BrowserWindow = electron.BrowserWindow;
let electronApp = electron.app;
let Menu = electron.Menu;
let nativeImage = electron.nativeImage;

// npm modules
let _ = require('underscore');

// local modules
let animations = require('../animations.js');
let authenticationDelegate = require('../authentication_delegate.js');
let BoundsChangedStateTracker = require('../bounds_changed_state_tracker.js');
let clipBounds = require('../clip_bounds.js').default;
let convertOptions = require('../convert_options.js');
let coreState = require('../core_state.js');
let ExternalWindowEventAdapter = require('../external_window_event_adapter.js');
import {
    cachedFetch
} from '../cached_resource_fetcher';
let log = require('../log');
import ofEvents from '../of_events';
let ProcessTracker = require('../process_tracker.js');
let regex = require('../../common/regex');
let subscriptionManager = new require('../subscription_manager.js').SubscriptionManager();
let WindowGroups = require('../window_groups.js');
import {
    validateNavigation,
    navigationValidator
} from '../navigation_validation';


// locals
const isWin32 = process.platform === 'win32';
const windowPosCacheFolder = 'winposCache';
const userCache = electronApp.getPath('userCache');

let Window = {};

let browserWindowEventMap = {
<<<<<<< HEAD
=======
    'api-injection-failed': {
        topic: 'api-injection-failed'
    },
>>>>>>> 4ea4d3a5
    'blur': {
        topic: 'blurred'
    },
    'synth-bounds-change': {
        topic: 'bounds-changing', // or bounds-changed
        decorator: boundsChangeDecorator
    },
    'close': {
        topic: 'close-requested',
        decorator: closeRequestedDecorator
    },
    'disabled-frame-bounds-changed': {
        topic: 'disabled-frame-bounds-changed',
        decorator: disabledFrameBoundsChangeDecorator
    },
    'disabled-frame-bounds-changing': {
        topic: 'disabled-frame-bounds-changing',
        decorator: disabledFrameBoundsChangeDecorator
    },
    'focus': {
        topic: 'focused'
    },
    'opacity-changed': {
        decorator: opacityChangedDecorator
    },
    'user-movement-disabled': {
        topic: 'frame-disabled'
    },
    'user-movement-enabled': {
        topic: 'frame-enabled'
    },
    'visibility-changed': {
        topic: 'hidden', // or 'shown'
        decorator: visibilityChangedDecorator
    },
    'maximize': {
        topic: 'maximized'
    },
    'minimize': {
        topic: 'minimized'
    },
    'restore': {
        topic: 'restored'
    },
    'resize': {
        topic: 'bounds-changing',
        decorator: boundsChangeDecorator
    },
    'unmaximize': {
        topic: 'restored'
    }
    // 'move': {
    //     topic: 'bounds-changing'
    // }
};

let webContentsEventMap = {
    'did-get-response-details': {
        topic: 'resource-response-received',
        decorator: responseReceivedDecorator
    },
    'did-fail-load': {
        topic: 'resource-load-failed',
        decorator: loadFailedDecorator
    }
};

/*
    For the bounds stuff, looks like 5.0 does not take actions until the
    window moves or has a resizing event. that is the same here. in the
    future we can explicitly set them if, say, you are larger than a max
    that you just set
*/
let optionSetters = {
    contextMenu: function(newVal, browserWin) {
        let contextMenuBool = !!newVal;

        setOptOnBrowserWin('contextMenu', contextMenuBool, browserWin);
        browserWin.setMenu(null);
    },
    frame: function(newVal, browserWin) {
        let frameBool = !!newVal;

        setOptOnBrowserWin('frame', frameBool, browserWin);
        browserWin.setHasFrame(frameBool);

        if (!frameBool) {
            // reapply corner rounding
            let cornerRounding = getOptFromBrowserWin('cornerRounding', browserWin, {
                width: 0,
                height: 0
            });
            browserWin.setRoundedCorners(cornerRounding.width, cornerRounding.height);

            // reapply resize region
            applyAdditionalOptionsToWindowOnVisible(browserWin, () => {
                let resizeRegion = getOptFromBrowserWin('resizeRegion', browserWin, {
                    size: 2,
                    bottomRightCorner: 4
                });
                browserWin.setResizeRegion(resizeRegion.size);
                browserWin.setResizeRegionBottomRight(resizeRegion.bottomRightCorner);
            });
        }
    },
    alphaMask: function(newVal, browserWin) {
        if (!newVal || typeof newVal.red !== 'number' || typeof newVal.green !== 'number' || typeof newVal.blue !== 'number') {
            return;
        }

        applyAdditionalOptionsToWindowOnVisible(browserWin, () => {
            browserWin.setAlphaMask(newVal.red, newVal.green, newVal.blue);
        });
        setOptOnBrowserWin('alphaMask', newVal, browserWin);
    },
    hideOnClose: function(newVal, browserWin) {
        let newHideOnCloseBool = !!newVal; // ensure bool
        let oldHideOnCloseBool = getOptFromBrowserWin('hideOnClose', browserWin, false);

        let uuid = browserWin._options.uuid;
        let name = browserWin._options.name;
        let openfinWindow = Window.wrap(uuid, name);
        let hideOnCloseListener = openfinWindow.hideOnCloseListener;
        let closeEventString = `window/close-requested/${uuid}-${name}`;

        if (newHideOnCloseBool && !oldHideOnCloseBool) {
            ofEvents.on(closeEventString, hideOnCloseListener);
        } else if (!newHideOnCloseBool && oldHideOnCloseBool) {
            ofEvents.removeListener(closeEventString, hideOnCloseListener);
        }

        setOptOnBrowserWin('hideOnClose', newHideOnCloseBool, browserWin);
    },
    alwaysOnTop: function(newVal, browserWin) {
        var onTopBool = !!newVal; // ensure bool

        browserWin.setAlwaysOnTop(onTopBool);
        setOptOnBrowserWin('alwaysOnTop', onTopBool, browserWin);
    },
    cornerRounding: function(newVal, browserWin) {
        if (!newVal || typeof newVal.width !== 'number' || typeof newVal.height !== 'number') {
            return;
        }

        let frame = getOptFromBrowserWin('frame', browserWin, true);
        if (!frame) {
            browserWin.setRoundedCorners(newVal.width, newVal.height);
        }
        setOptOnBrowserWin('cornerRounding', newVal, browserWin);
    },
    maxHeight: function(newVal, browserWin) {
        var maxWidth = getOptFromBrowserWin('maxWidth', browserWin, -1);

        browserWin.setMaximumSize(maxWidth, newVal);
        setOptOnBrowserWin('maxHeight', newVal, browserWin);
    },
    maxWidth: function(newVal, browserWin) {
        var maxHeight = getOptFromBrowserWin('maxHeight', browserWin, -1);

        browserWin.setMaximumSize(newVal, maxHeight);
        setOptOnBrowserWin('maxWidth', newVal, browserWin);
    },
    maximizable: function(newVal, browserWin) {
        let maxBool = !!newVal;

        browserWin.setMaximizable(maxBool);
        setOptOnBrowserWin('maximizable', maxBool, browserWin);
    },
    minimizable: function(newVal, browserWin) {
        let minBool = !!newVal;

        browserWin.setMinimizable(minBool);
        setOptOnBrowserWin('minimizable', minBool, browserWin);
    },
    minHeight: function(newVal, browserWin) {
        var minWidth = getOptFromBrowserWin('minWidth', browserWin, -1);

        browserWin.setMinimumSize(minWidth, newVal);
        setOptOnBrowserWin('minHeight', newVal, browserWin);
    },
    minWidth: function(newVal, browserWin) {
        var minHeight = getOptFromBrowserWin('minHeight', browserWin, -1);

        browserWin.setMinimumSize(newVal, minHeight);
        setOptOnBrowserWin('minWidth', newVal, browserWin);
    },
    opacity: function(newVal, browserWin) {
        if (typeof newVal !== 'number') {
            return;
        }

        let frame = getOptFromBrowserWin('frame', browserWin, true);
        if (frame) {
            // TODO Kick an error or deprecated message to the renderer process
            //      indicating that the opacity should only be set when frameless.
            //      5.0 allows you to do this, but it's not desireable
            console.log('Opacity only supported on frameless windows');
        }

        let opacity = newVal;
        opacity = opacity < 0 ? 0 : opacity;
        opacity = opacity > 1 ? 1 : opacity;

        applyAdditionalOptionsToWindowOnVisible(browserWin, () => {
            browserWin.setOpacity(opacity);
        });
        setOptOnBrowserWin('opacity', opacity, browserWin);
    },
    resizable: function(newVal, browserWin) {
        var resizeBool = !!newVal; // ensure bool val

        browserWin.setResizable(resizeBool);
        setOptOnBrowserWin('resizable', resizeBool, browserWin);
    },
    icon: function(newVal, browserWin) {
        if (typeof newVal !== 'string') {
            return;
        }
        setOptOnBrowserWin('icon', newVal, browserWin);
        setTaskbarIcon(browserWin, getWinOptsIconUrl(browserWin._options));
    },
    taskbarIcon: function(newVal, browserWin) {
        if (typeof newVal !== 'string') {
            return;
        }
        setOptOnBrowserWin('taskbarIcon', newVal, browserWin);
        // NOTE: as long as 'icon' is defined, this will never have any effect
        setTaskbarIcon(browserWin, getWinOptsIconUrl(browserWin._options));
    },
    applicationIcon: function(newVal, browserWin) {
        if (typeof newVal !== 'string') {
            return;
        }
        setOptOnBrowserWin('applicationIcon', newVal, browserWin);
        // NOTE: as long as 'icon' and 'taskbarIcon' are defined, this will never have any effect
        setTaskbarIcon(browserWin, getWinOptsIconUrl(browserWin._options));
    },
    resizeRegion: function(newVal, browserWin) {
        if (!newVal || typeof newVal.size !== 'number' || typeof newVal.bottomRightCorner !== 'number') {
            return;
        }

        applyAdditionalOptionsToWindowOnVisible(browserWin, () => {
            let frame = getOptFromBrowserWin('frame', browserWin, true);
            if (!frame) {
                browserWin.setResizeRegion(newVal.size);
                browserWin.setResizeRegionBottomRight(newVal.bottomRightCorner);
            }
        });
        setOptOnBrowserWin('resizeRegion', newVal, browserWin);
    },
    hasLoaded: function(newVal, browserWin) {
        if (typeof(newVal) === 'boolean') {
            browserWin._options.hasLoaded = newVal;
        }
    },
    showTaskbarIcon: function(newVal, browserWin) {
        let showTaskbarIconBool = !!newVal;
        setOptOnBrowserWin('showTaskbarIcon', showTaskbarIconBool, browserWin);
        browserWin.setSkipTaskbar(!showTaskbarIconBool);
    }
};


Window.create = function(id, opts) {
    let name = opts.name;
    let uuid = opts.uuid;
    let identity = {
        name,
        uuid
    };
    let baseOpts;
    let uuidname;
    let browserWindow;
    let _openListeners;
    let webContents;
    let _options;
    let _boundsChangedHandler;
    let groupUuid = null; // windows by default don't belong to any groups
    let urlBeforeunload;

    let hideReason = 'hide';
    let hideOnCloseListener = () => {
        let openfinWindow = Window.wrap(uuid, name);
        openfinWindow.hideReason = 'hide-on-close';
        browserWindow.hide();
    };

    function onDidUnload() {
        urlBeforeunload = webContents ? webContents.getURL() : null;
    }

    function onDocumentLoaded() {
        const url = webContents.getURL();
        if (url === urlBeforeunload) {
            emitReloadedEvent({
                uuid,
                name
            }, url);
        }
        urlBeforeunload = '';
    }

    let _externalWindowEventAdapter;

    // we need to be able to handle the wrapped case, ie. dont try to
    // grab the browser window instance because it may not exist, or
    // perhaps just try ...
    if (!opts._noregister) {

        browserWindow = BrowserWindow.fromId(id);

        // this is a first pass at teardown. for now, push the unsubscribe
        // function for each subscription you make, on closed, remove them all
        // if you listen on 'closed' it will crash as your resources are
        // already gone at that point
        _openListeners = [];

        webContents = browserWindow.webContents;

        //Legacy 5.0 feature, if customWindowAlert flag is found all alerts will be suppresed,
        //instead we will raise application event : 'window-alert-requested'.
        if (coreState.getAppObjByUuid(identity.uuid)._options.customWindowAlert) {
            handleCustomAlerts(id, opts);
        }
        // each window now inherits the main window's base options. this can
        // be made to be the parent's options if that makes more sense...
        baseOpts = coreState.getMainWindowOptions(id) || {};
        _options = _.extend(_.clone(baseOpts), convertOptions.convertToElectron(opts));

        // (taskbar) a child window should be grouped in with the application
        // if a taskbarIconGroup isn't specified
        _options.taskbarIconGroup = _options.taskbarIconGroup || baseOpts.uuid;

        // inherit from mainWindow unless specified
        _options.frameConnect = _options.frameConnect || baseOpts.frameConnect || 'last';

        // pass along if we should show once DOMContentLoaded. this gets used
        // in the api-decorator DOMContentLoaded listener
        _options.toShowOnRun = opts.toShowOnRun;

        // we need to know if this window has been loaded successfully at least once.
        _options.hasLoaded = false;

        uuid = _options.uuid;
        name = _options.name;
        uuidname = `${uuid}-${name}`;
        const WINDOW_UNLOAD_EVENT = `window/unload/${uuid}/${name}`;
        const WINDOW_DOCUMENT_LOADED = 'document-loaded';

        browserWindow._options = _options;

        // set taskbar icon
        setTaskbar(browserWindow);

        // apply options to browserWindow
        applyAdditionalOptionsToWindow(browserWindow);

        // Handles state tracking for bounds-chang(ed/ing) event tracking.
        // When a valid change state is detected, the event 'synth-bounds-change'
        // is emitted containing a majority of the 5.0 style payload
        //
        _boundsChangedHandler = new BoundsChangedStateTracker(uuid, name, browserWindow);

        // external window listeners
        if (browserWindow.isExternalWindow()) {
            _externalWindowEventAdapter = new ExternalWindowEventAdapter(browserWindow);
        }

        let teardownListeners = () => {
            // tear down any listeners...
            _openListeners.forEach(unhook => {
                unhook();
            });

            //tear down any listeners on external event emitters.
            ofEvents.removeListener(WINDOW_UNLOAD_EVENT, onDidUnload);
            webContents.removeListener(WINDOW_DOCUMENT_LOADED, onDocumentLoaded);
        };

        let windowTeardown = createWindowTearDown(identity, id);

        //wire up unload/navigate events for reload.
        ofEvents.on(WINDOW_UNLOAD_EVENT, onDidUnload);
        webContents.on(WINDOW_DOCUMENT_LOADED, onDocumentLoaded);

        // once the window is closed, be sure to close all the children
        // it may have and remove it from the
        browserWindow.on('close', (event) => {
            let ofWindow = Window.wrap(uuid, name);
            let closeEventString = `window/close-requested/${uuidname}`;
            let listenerCount = ofEvents.listenerCount(closeEventString);

            // here we can only prevent electron windows, not external windows, from closing when the 'x' button is clicked.
            // external windows will need to be handled on the adapter side
            if (listenerCount && !ofWindow.forceClose && !browserWindow.isExternalWindow()) {
                if (!browserWindow.isDestroyed()) {
                    event.preventDefault();
                    return;
                }
            }

            ofEvents.emit(`window/synth-close/${uuidname}`, {
                name,
                uuid,
                topic: 'window',
                type: 'synth-close'
            });

            // can't unhook when the 'closed' event fires; browserWindow is already destroyed then
            browserWindow.webContents.removeAllListeners('page-favicon-updated');

            // make sure that this uuid/name combo does not have any lingering close-requested subscriptions.
            ofEvents.removeAllListeners(closeEventString);
        });

        browserWindow.on('closed', () => {
            if (browserWindow._options.saveWindowState) {
                let cachedBounds = _boundsChangedHandler.getCachedBounds();
                saveBoundsToDisk(identity, cachedBounds, err => {
                    if (err) {
                        log.writeToLog('info', err);
                    }
                    windowTeardown();
                    // These were causing an exception on close if the window was reloaded
                    _boundsChangedHandler.teardown();
                    teardownListeners();
                });
            } else {
                windowTeardown();
                _boundsChangedHandler.teardown();
                teardownListeners();
            }
        });

        let mapEvents = function(eventMap, eventEmitter) {
            // todo this should be on demand, for now just blast them all
            Object.keys(eventMap).forEach(evnt => {
                var mappedMeta = eventMap[evnt];
                var mappedTopic = mappedMeta.topic || '';

                var electronEventListener = function( /*event , arg1, ... */ ) {

                    // if the window has already been removed from core_state,
                    // don't propogate anymore events
                    if (!Window.wrap(uuid, name)) {
                        return;
                    }

                    // Bare minimum shape of an OpenFin window event payload
                    let payload = {

                        // todo: remove this hard-code
                        //reason: 'self',
                        name,
                        uuid,
                        topic: 'window',
                        type: mappedTopic /* May be overridden by decorator */
                    };

                    let eventString = `window/${payload.type}/${uuidname}`;
                    let decoratorFn = mappedMeta.decorator || noOpDecorator;

                    // Payload is modified by the decorator and returns true on success
                    if (decoratorFn(payload, arguments)) {
                        // Let the decorator apply changes to the type
                        eventString = `window/${payload.type}/${uuidname}`;
                        ofEvents.emit(eventString, payload);
                    }
                };

                eventEmitter.on(evnt, electronEventListener);

                // push the unhooking functions in to the queue
                _openListeners.push(() => {
                    eventEmitter.removeListener(evnt, electronEventListener);
                });
            });
        };

        mapEvents(browserWindowEventMap, browserWindow);
        mapEvents(webContentsEventMap, webContents);

        // hideOnClose is deprecated; treat it as if it's just another
        // listener on the 'close-requested' event
        if (getOptFromBrowserWin('hideOnClose', browserWindow, false)) {
            let closeEventString = `window/close-requested/${uuidname}`;
            ofEvents.on(closeEventString, hideOnCloseListener);
        }

        // Event listener for group changed
        let groupChangedEventString = 'group-changed';
        let groupChangedListener = (event) => {
            var _win = coreState.getWindowByUuidName(uuid, name) || {};
            var _groupUuid = _win.groupUuid || null;

            if (event.groupUuid === _groupUuid) {
                var payload = event.payload;

                payload.name = name;
                /* jshint ignore:start */
                payload.uuid = _win.app_uuid;
                /* jshint ignore:end */

                if (payload.reason === 'disband') {
                    payload.memberOf = 'nothing';
                } else if (payload.reason === 'leave') {
                    payload.memberOf = payload.sourceWindowName === name ? 'nothing' : 'source';
                } else {
                    var isSource = _.find(payload.sourceGroup, {
                        windowName: name
                    });
                    payload.memberOf = isSource ? 'source' : 'target';
                }

                var eventString = `window/${payload.type}/${uuidname}`;
                ofEvents.emit(eventString, payload);
            }
        };
        let groupChangedUnsubscribe = () => {
            WindowGroups.removeListener(groupChangedEventString, groupChangedListener);
        };

        WindowGroups.on(groupChangedEventString, groupChangedListener);
        subscriptionManager.registerSubscription(groupChangedUnsubscribe, identity, groupChangedEventString);

        // Event listener for external process started
        let synthProcessStartedEventString = `synth-process-started/${uuidname}`;
        let synthProcessStartedListener = (payload) => {
            var eventString = `window/external-process-started/${uuidname}`;

            ofEvents.emit(eventString, _.extend(payload, {
                name,
                uuid,
                topic: 'window',
                type: 'external-process-started'
            }));
        };
        let synthProcessStartedUnsubscribe = () => {
            ProcessTracker.removeListener(synthProcessStartedEventString, synthProcessStartedListener);
        };

        ProcessTracker.on(synthProcessStartedEventString, synthProcessStartedListener);
        subscriptionManager.registerSubscription(synthProcessStartedUnsubscribe, identity, synthProcessStartedEventString);

        // Event listener for external process termination
        let synthProcessTerminatedEventString = `synth-process-terminated/${uuidname}`;
        let synthProcessTerminatedListener = (payload) => {
            var eventString = `window/external-process-exited/${uuidname}`;

            ofEvents.emit(eventString, _.extend(payload, {
                name,
                uuid,
                topic: 'window',
                type: 'external-process-exited'
            }));
        };
        let synthProcessTerminatedUnsubscribe = () => {
            ProcessTracker.removeListener(synthProcessTerminatedEventString, synthProcessTerminatedListener);
        };

        ProcessTracker.on(synthProcessTerminatedEventString, synthProcessTerminatedListener);
        subscriptionManager.registerSubscription(synthProcessTerminatedUnsubscribe, identity, synthProcessTerminatedEventString);

        // will-navigate URL for white/black listing
        const navValidator = navigationValidator(uuid, name, id);
        validateNavigation(webContents, identity, navValidator);

        let startLoadingSubscribe = (event, url) => {
            ofEvents.emit(`application/window-start-load/${uuid}`, {
                name,
                uuid,
                url
            });
        };
        let startLoadingString = 'did-start-loading';
        webContents.on(startLoadingString, startLoadingSubscribe);
        let startLoadingUnsubscribe = () => {
            webContents.removeListener(startLoadingString, startLoadingSubscribe);
        };
        subscriptionManager.registerSubscription(startLoadingUnsubscribe, identity, startLoadingString);

        let documentLoadedSubscribe = (event, isMain, documentName) => {
            if (isMain && uuid === name) { // main window
                ofEvents.emit(`application/ready/${uuid}`, {
                    type: 'ready',
                    uuid
                });
            }
            ofEvents.emit(`application/window-end-load/${uuid}`, {
                name,
                uuid,
                isMain,
                documentName
            });

            ofEvents.emit(`application/window-end-load`, {
                name,
                uuid
            });
        };
        let documentLoadedString = 'document-loaded';
        webContents.on(documentLoadedString, documentLoadedSubscribe);
        let documentLoadedUnsubscribe = () => {
            webContents.removeListener(documentLoadedString, documentLoadedSubscribe);
        };
        subscriptionManager.registerSubscription(documentLoadedUnsubscribe, identity, documentLoadedString);

        // picked up in src/browser/external_connection/interappbus_external_api.js
        // hooks up (un)subscribe listeners
        ofEvents.emit(`window/init-subscription-listeners`, {
            name,
            uuid
        });

        let constructorCallbackMessage = {
            success: true
        };

        let emitErrMessage = (errCode) => {
            let chromeErrLink = 'https://cs.chromium.org/chromium/src/net/base/net_error_list.h';

            constructorCallbackMessage.success = false;
            constructorCallbackMessage.data = {
                networkErrorCode: errCode,
                message: `error #${errCode}. See ${chromeErrLink} for details`
            };

            ofEvents.emit(`window/fire-constructor-callback/${uuid}-${name}`, constructorCallbackMessage);
        };

        let resourceResponseReceivedHandler, resourceLoadFailedHandler;

        let resourceResponseReceivedEventString = `window/resource-response-received/${uuidname}`;
        let resourceLoadFailedEventString = `window/resource-load-failed/${uuidname}`;

        let httpResponseCode = null;

        resourceResponseReceivedHandler = (details) => {
            httpResponseCode = details.httpResponseCode;
            ofEvents.removeListener(resourceLoadFailedEventString, resourceLoadFailedHandler);
        };

        resourceLoadFailedHandler = (failure) => {
<<<<<<< HEAD
            emitErrMessage(failure.errCode);
            ofEvents.removeListener(resourceResponseReceivedEventString, resourceResponseReceivedHandler);
=======
            if (failure.errorCode === -3) {
                // 304 can trigger net::ERR_ABORTED, ignore it
                electronApp.vlog(1, `ignoring net error -3 for ${failure.validatedURL}`);
            } else {
                emitErrMessage(failure.errorCode);
                ofEvents.removeListener(resourceResponseReceivedEventString, resourceResponseReceivedHandler);
            }
>>>>>>> 4ea4d3a5
        };

        if (opts.url === 'about:blank') {
            webContents.once('did-finish-load', () => {
                constructorCallbackMessage.data = {
                    httpResponseCode
                };
                ofEvents.emit(`window/fire-constructor-callback/${uuid}-${name}`, constructorCallbackMessage);
            });

        } else {
            ofEvents.once(resourceResponseReceivedEventString, resourceResponseReceivedHandler);
            ofEvents.once(resourceLoadFailedEventString, resourceLoadFailedHandler);
            ofEvents.once(`window/connected/${uuidname}`, () => {
<<<<<<< HEAD
                constructorCallbackMessage.data = {
                    httpResponseCode
=======
                constructorCallbackMessage.data = {
                    httpResponseCode,
                    apiInjected: true
                };
                ofEvents.emit(`window/fire-constructor-callback/${uuid}-${name}`, constructorCallbackMessage);
            });
            ofEvents.once(`window/api-injection-failed/${uuidname}`, () => {
                electronApp.vlog(1, `api-injection-failed ${uuidname}`);
                // can happen if child window has a different domain.   @TODO allow injection for different domains
                if (_options.autoShow) {
                    browserWindow.show();
                }
                constructorCallbackMessage.data = {
                    httpResponseCode,
                    apiInjected: false
>>>>>>> 4ea4d3a5
                };
                ofEvents.emit(`window/fire-constructor-callback/${uuid}-${name}`, constructorCallbackMessage);
            });
        }

    } // end noregister

    var winObj = {
        name,
        uuid,
        _options,
        _openListeners,
        id,
        browserWindow,
        groupUuid,
        hideReason,
        hideOnCloseListener,

        forceClose: false,

        /* jshint ignore:start */

        app_uuid: uuid, // this is a 5.0 requirement

        /* jshint ignore:end */

        children: [],

        // TODO this should be removed once it's safe in favor of the
        //      more descriptive browserWindow key
        _window: browserWindow
    };

    if (!coreState.getWinObjById(id)) {
        coreState.setWindowObj(id, winObj);

        ofEvents.emit(`application/window-created/${uuid}`, {
            topic: 'application',
            type: 'window-created',
            uuid,
            name
        });
    }

    return winObj;
};


Window.wrap = function(uuid, name) {
    return coreState.getWindowByUuidName(uuid, name);
};

Window.connected = function() {};

Window.isEmbedded = function() {};

Window.addEventListener = function(identity, targetIdentity, type, listener) {
    // TODO this leaves it up the the app to unsubscribe and is a potential
    //      leak. perhaps we need a way to unhook when an app disconnects
    //      automatically

    var uuidname = `${targetIdentity.uuid}-${targetIdentity.name}`;
    //should we check that the type is valid, probably...

    //should we check that the type is valid, probably...
    let eventString = `window/${type}/${uuidname}`;
    let errRegex = /^Attempting to call a function in a renderer window that has been closed or released/;

    let unsubscribe, safeListener, browserWinIsDead;

    /*
        for now, make a provision to auto-unhook if it fails to find
        the browser window

        TODO this needs to be added to the general unhook pipeline post
             the identity problem getting solved
     */
    safeListener = (...args) => {

        try {

            listener.call(null, ...args);

        } catch (err) {

            browserWinIsDead = errRegex.test(err.message);

            // if we error the browser window that this used to reference
            // has been destroyed, just remove the listener
            if (browserWinIsDead) {
                ofEvents.removeListener(eventString, safeListener);
            }
        }
    };

    electronApp.vlog(1, `addEventListener ${eventString}`);
    ofEvents.on(eventString, safeListener);

    unsubscribe = () => {
        ofEvents.removeListener(eventString, safeListener);
    };
    return unsubscribe;
};

Window.animate = function(identity, transitions, options = {}, callback = () => {}, errorCallback = () => {}) {
    let browserWindow = getElectronBrowserWindow(identity);

    if (!browserWindow) {
        callback();
        return;
    }

    let animationMeta = transitions || {};
    let animationTween = (options && options.tween) || 'ease-in-out';
    animationMeta.interrupt = (options || {}).interrupt;
    if (typeof animationMeta.interrupt !== 'boolean') {
        animationMeta.interrupt = true;
    }

    animations.getAnimationHandler().add(browserWindow, animationMeta, animationTween, callback, errorCallback);
};

Window.blur = function(identity) {
    let browserWindow = getElectronBrowserWindow(identity);

    if (!browserWindow) {
        return;
    }

    browserWindow.blur();
};

Window.bringToFront = function(identity) {
    let browserWindow = getElectronBrowserWindow(identity);

    if (!browserWindow) {
        return;
    }

    browserWindow.bringToFront();
};


// TODO investigate the close sequence, there appears to be a case were you
// try to wrap and close an already closed window
Window.close = function(identity, force, callback = () => {}) {
    let browserWindow = getElectronBrowserWindow(identity);

    if (!browserWindow) {
        callback();
        return;
    }

    let payload = {
        force
    };

    let defaultAction = () => {
        if (!browserWindow.isDestroyed()) {
            let openfinWindow = Window.wrap(identity.uuid, identity.name);
            openfinWindow.forceClose = true;
            browserWindow.close();
        }
    };

    ofEvents.once(`window/closed/${identity.uuid}-${identity.name}`, () => {
        callback();
    });

    handleForceActions(identity, force, 'close-requested', payload, defaultAction);
};


Window.disableFrame = function(identity) {
    let browserWindow = getElectronBrowserWindow(identity);

    if (!browserWindow) {
        return;
    }

    browserWindow.setUserMovementEnabled(false);
};

Window.embed = function(identity, parentHwnd) {
    let browserWindow = getElectronBrowserWindow(identity);

    if (!browserWindow) {
        return;
    }

    if (isWin32) {
        browserWindow.setMessageObserver(0x0100, parentHwnd); // WM_KEYDOWN
        browserWindow.setMessageObserver(0x0101, parentHwnd); // WM_KEYUP
        browserWindow.setMessageObserver(0x0104, parentHwnd); // WM_SYSKEYDOWN
        browserWindow.setMessageObserver(0x0105, parentHwnd); // WM_SYSKEYUP
    }

    ofEvents.emit(`window/embedded/${identity.uuid}-${identity.name}`, {
        topic: 'window',
        type: 'window-embedded',
        name: identity.name,
        uuid: identity.uuid
    });
};

Window.enableFrame = function(identity) {
    let browserWindow = getElectronBrowserWindow(identity);

    if (!browserWindow) {
        return;
    }

    browserWindow.setUserMovementEnabled(true);
};

Window.executeJavascript = function(identity, code, callback = () => {}) {
    let browserWindow = getElectronBrowserWindow(identity);

    if (!browserWindow) {
        callback(new Error(`Could not locate window '${identity.name}'`));
        return;
    }

    browserWindow.webContents.executeJavaScript(code, true, (result) => {
        callback(undefined, result);
    });
};

Window.flash = function(identity) {
    let browserWindow = getElectronBrowserWindow(identity);

    if (!browserWindow) {
        return;
    }

    browserWindow.flashFrame(true);
};

Window.stopFlashing = function(identity) {
    let browserWindow = getElectronBrowserWindow(identity);

    if (!browserWindow) {
        return;
    }

    browserWindow.flashFrame(false);
};

Window.focus = function(identity) {
    let browserWindow = getElectronBrowserWindow(identity);

    if (!browserWindow) {
        return;
    }

    browserWindow.focus();
};

Window.getBounds = function(identity) {
    let browserWindow = getElectronBrowserWindow(identity);

    if (!browserWindow) {
        return {
            height: 0,
            left: -1,
            top: -1,
            width: 0,
            right: -1,
            bottom: -1
        };
    }

    let bounds = browserWindow.getBounds();

    //5.0 Compatibility:
    //right and bottom should not be documented.
    return {
        height: bounds.height,
        left: bounds.x,
        top: bounds.y,
        width: bounds.width,
        right: bounds.width + bounds.x,
        bottom: bounds.height + bounds.y
    };
};


Window.getGroup = function(identity) {
    let browserWindow = getElectronBrowserWindow(identity);

    if (!browserWindow) {
        return [];
    }

    let openfinWindow = Window.wrap(identity.uuid, identity.name);
    return WindowGroups.getGroup(openfinWindow.groupUuid);
};


Window.getWindowInfo = function(identity) {
    let browserWindow = getElectronBrowserWindow(identity, 'get info for');
    let webContents = browserWindow.webContents;

    return {
        url: webContents.getURL(),
        title: webContents.getTitle(),
        canNavigateForward: webContents.canGoForward(),
        canNavigateBack: webContents.canGoBack()
    };
};


Window.getAbsolutePath = function(identity, path) {
    let browserWindow = getElectronBrowserWindow(identity, 'get URL for');
    let windowURL = browserWindow.webContents.getURL();

    return (path || path === 0) ? url.resolve(windowURL, path) : '';
};


Window.getNativeId = function(identity) {
    let browserWindow = getElectronBrowserWindow(identity, 'get ID for');

    return browserWindow.nativeId;
};


Window.getNativeWindow = function() {};


Window.getOptions = function(identity) {
    let browserWindow = getElectronBrowserWindow(identity, 'get options for');

    return browserWindow._options;
};

Window.getParentApplication = function() {
    let app = coreState.getAppByWin(this.id);

    return app && app.appObj;
};


Window.getParentWindow = function() {};

/**
 * Fetches window's preload script and gets its content
 */
Window.getPreloadScript = function(identity, preloadUrl, callback) {
    cachedFetch(identity.uuid, preloadUrl, (fetchError, scriptPath) => {
        if (fetchError) {
            return callback(new Error(`Failed to fetch preload script from ${preloadUrl}`));
        }

        fs.readFile(scriptPath, 'utf8', (readError, content) => {
            if (readError) {
                callback(new Error('Failed to read the content of the preload script'));
            } else {
                callback(null, content);
            }
        });
    });
};


Window.getSnapshot = function(identity, callback = () => {}) {
    let browserWindow = getElectronBrowserWindow(identity);

    if (!browserWindow) {
        callback(new Error(`Unknown window named '${identity.name}'`));
        return;
    }

    browserWindow.capturePage(img => {
        callback(undefined, img.toPng().toString('base64'));
    });
};


Window.getState = function(identity) {
    let browserWindow = getElectronBrowserWindow(identity);

    if (browserWindow && browserWindow.isMinimized()) {
        return 'minimized';
    } else if (browserWindow && browserWindow.isMaximized()) {
        return 'maximized';
    } else {
        return 'normal';
    }
};


Window.hide = function(identity) {
    let browserWindow = getElectronBrowserWindow(identity);

    if (!browserWindow) {
        return;
    }

    browserWindow.hide();
};


Window.isShowing = function(identity) {
    let browserWindow = getElectronBrowserWindow(identity);

    return !!(browserWindow && browserWindow.isVisible());
};


Window.joinGroup = function(identity, grouping) {
    let identityOfWindow = Window.wrap(identity.uuid, identity.name);
    let groupingOfWindow = Window.wrap(grouping.uuid, grouping.name);
    let identityBrowserWindow = identityOfWindow && identityOfWindow.browserWindow;
    let groupingBrowserWindow = groupingOfWindow && groupingOfWindow.browserWindow;

    if (!identityBrowserWindow || !groupingBrowserWindow) {
        return;
    }

    WindowGroups.joinGroup(identityOfWindow, groupingOfWindow);
};


Window.leaveGroup = function(identity) {
    let browserWindow = getElectronBrowserWindow(identity);

    if (!browserWindow) {
        return;
    }

    let openfinWindow = Window.wrap(identity.uuid, identity.name);
    WindowGroups.leaveGroup(openfinWindow);
};


Window.maximize = function(identity) {
    let browserWindow = getElectronBrowserWindow(identity, 'maximize');
    let maximizable = getOptFromBrowserWin('maximizable', browserWindow, true);
    if (maximizable) {
        browserWindow.maximize();
    }
};


Window.mergeGroups = function(identity, grouping) {
    let identityOfWindow = Window.wrap(identity.uuid, identity.name);
    let groupingOfWindow = Window.wrap(grouping.uuid, grouping.name);
    let identityBrowserWindow = identityOfWindow && identityOfWindow.browserWindow;
    let groupingBrowserWindow = groupingOfWindow && groupingOfWindow.browserWindow;

    if (!identityBrowserWindow || !groupingBrowserWindow) {
        return;
    }

    WindowGroups.mergeGroups(identityOfWindow, groupingOfWindow);
};


Window.minimize = function(identity) {
    let browserWindow = getElectronBrowserWindow(identity, 'minimize');
    let minimizable = getOptFromBrowserWin('minimizable', browserWindow, true);
    if (minimizable) {
        browserWindow.minimize();
    }
};


Window.moveBy = function(identity, deltaLeft, deltaTop) {
    let browserWindow = getElectronBrowserWindow(identity);

    if (!browserWindow) {
        return;
    }

    let currentBounds = browserWindow.getBounds();
    let left = (typeof deltaLeft === 'number' ? deltaLeft : 0);
    let top = (typeof deltaTop === 'number' ? deltaTop : 0);

    browserWindow.setBounds({
        x: currentBounds.x + left,
        y: currentBounds.y + top,
        width: currentBounds.width,
        height: currentBounds.height
    });
};


Window.moveTo = function(identity, x, y) {
    let browserWindow = getElectronBrowserWindow(identity);

    if (!browserWindow) {
        return;
    }

    let currentBounds = browserWindow.getBounds();

    browserWindow.setBounds({
        x,
        y,
        width: currentBounds.width,
        height: currentBounds.height
    });
};

Window.navigate = function(identity, url) {
    let browserWindow = getElectronBrowserWindow(identity, 'navigate');
    browserWindow.webContents.loadURL(url);
};
<<<<<<< HEAD

Window.navigateBack = function(identity) {
    let browserWindow = getElectronBrowserWindow(identity, 'navigate back');
    browserWindow.webContents.goBack();
};

Window.navigateForward = function(identity) {
    let browserWindow = getElectronBrowserWindow(identity, 'navigate forward');
    browserWindow.webContents.goForward();
};

Window.reload = function(identity, ignoreCache = false) {
    let browserWindow = getElectronBrowserWindow(identity, 'reload');

    if (!ignoreCache) {
        browserWindow.webContents.reload();
    } else {
        browserWindow.webContents.reloadIgnoringCache();
    }
};

=======

Window.navigateBack = function(identity) {
    let browserWindow = getElectronBrowserWindow(identity, 'navigate back');
    browserWindow.webContents.goBack();
};

Window.navigateForward = function(identity) {
    let browserWindow = getElectronBrowserWindow(identity, 'navigate forward');
    browserWindow.webContents.goForward();
};

Window.reload = function(identity, ignoreCache = false) {
    let browserWindow = getElectronBrowserWindow(identity, 'reload');

    if (!ignoreCache) {
        browserWindow.webContents.reload();
    } else {
        browserWindow.webContents.reloadIgnoringCache();
    }
};

>>>>>>> 4ea4d3a5
Window.stopNavigation = function(identity) {
    let browserWindow = getElectronBrowserWindow(identity, 'stop navigating');
    browserWindow.webContents.stop();
};

Window.removeEventListener = function(identity, type, listener) {
    let browserWindow = getElectronBrowserWindow(identity, 'remove event listener for');
    ofEvents.removeListener(`window/${type}/${browserWindow.id}`, listener);
};


Window.resizeBy = function(identity, deltaWidth, deltaHeight, anchor) {
    let browserWindow = getElectronBrowserWindow(identity);

    if (!browserWindow) {
        return;
    }

    let currentBounds = browserWindow.getBounds();
    let newWidth = (typeof deltaWidth === 'number' ? currentBounds.width + deltaWidth : currentBounds.width);
    let newHeight = (typeof deltaHeight === 'number' ? currentBounds.height + deltaHeight : currentBounds.height);
    let boundsAnchor = calcBoundsAnchor(anchor, newWidth, newHeight, currentBounds);
    browserWindow.setBounds(clipBounds({
        x: boundsAnchor.x,
        y: boundsAnchor.y,
        width: newWidth,
        height: newHeight
    }, browserWindow));
};


Window.resizeTo = function(identity, width, height, anchor) {
    let browserWindow = getElectronBrowserWindow(identity);

    if (!browserWindow) {
        return;
    }

    let currentBounds = browserWindow.getBounds();
    let boundsAnchor = calcBoundsAnchor(anchor, width, height, currentBounds);

    browserWindow.setBounds(clipBounds({
        x: boundsAnchor.x,
        y: boundsAnchor.y,
        width: (typeof width === 'number' ? width : currentBounds.width),
        height: (typeof height === 'number' ? height : currentBounds.height)
    }, browserWindow));
};


Window.restore = function(identity) {
    let browserWindow = getElectronBrowserWindow(identity, 'restore');

    if (browserWindow.isMinimized()) {
        browserWindow.restore();
    } else if (browserWindow.isMaximized()) {
        browserWindow.unmaximize();
    } else {
        browserWindow.showInactive();
    }
};


Window.setAsForeground = function(identity) {
    let browserWindow = getElectronBrowserWindow(identity);

    if (!browserWindow) {
        return;
    }

    browserWindow.activate();
};


Window.setBounds = function(identity, left, top, width, height) {
    let browserWindow = getElectronBrowserWindow(identity, 'set window bounds for');
    let bounds = browserWindow.getBounds();
    browserWindow.setBounds(clipBounds({
        x: (typeof left === 'number' ? left : bounds.x),
        y: (typeof top === 'number' ? top : bounds.y),
        width: (typeof width === 'number' ? width : bounds.width),
        height: (typeof height === 'number' ? height : bounds.height)
    }, browserWindow));
};


Window.show = function(identity, force = false) {
    let browserWindow = getElectronBrowserWindow(identity);

    if (!browserWindow) {
        return;
    }

    let payload = {};
    let defaultAction = () => {
        if (!browserWindow.isMinimized()) {
            browserWindow.showInactive();
        }
    };

    handleForceActions(identity, force, 'show-requested', payload, defaultAction);
};


Window.showAt = function(identity, left, top, force = false) {
    let browserWindow = getElectronBrowserWindow(identity);

    if (!browserWindow) {
        return;
    }

    let payload = {
        top,
        left
    };
    let defaultAction = () => {
        let currentBounds = browserWindow.getBounds();

        browserWindow.setBounds({
            x: left,
            y: top,
            width: currentBounds.width,
            height: currentBounds.height
        });

        if (!browserWindow.isMinimized()) {
            browserWindow.showInactive();
        }
    };

    handleForceActions(identity, force, 'show-requested', payload, defaultAction);
};

Window.showMenu = function(identity, x, y, editable, hasSelectedText) {
    let browserWindow = getElectronBrowserWindow(identity);

    if (!browserWindow) {
        return;
    }

    const menuTemplate = [];

    if (editable) {
        menuTemplate.push({
            label: 'Cut',
            click: (menuItem, browserWindow) => {
                browserWindow.webContents.cut();
            },
            accelerator: 'CommandOrControl+X',
            enabled: hasSelectedText
        });
        menuTemplate.push({
            label: 'Copy',
            click: (menuItem, browserWindow) => {
                browserWindow.webContents.copy();
            },
            accelerator: 'CommandOrControl+C',
            enabled: hasSelectedText
        });
        menuTemplate.push({
            label: 'Paste',
            click: (menuItem, browserWindow) => {
                browserWindow.webContents.paste();
            },
            accelerator: 'CommandOrControl+V'
        });
        menuTemplate.push({
            label: 'Select all',
            click: (menuItem, browserWindow) => {
                browserWindow.webContents.selectAll();
            },
            accelerator: 'CommandOrControl+A'
        });
        menuTemplate.push({
            type: 'separator'
        });
    }
    menuTemplate.push({
        label: 'Reload',
        click: (menuItem, browserWindow) => {
            browserWindow.webContents.reloadIgnoringCache();
        }
    }, {
        label: 'Reload app and restart children',
        click: () => {
            try {
                const Application = require('./application.js').Application;
                const app = Application.wrap(identity.uuid);

                Application.getChildWindows(identity).forEach(childWin => {
                    Window.close({
                        name: childWin.name,
                        uuid: childWin.uuid
                    }, true);
                });

                app.mainWindow.webContents.reloadIgnoringCache();
            } catch (e) {
                console.log(e);
            }
        }
    }, {
        type: 'separator'
    }, {
        label: 'Inspect element',
        click: (menuItem, browserWindow) => {
            browserWindow.webContents.inspectElement(x, y);
        },
        accelerator: 'CommandOrControl+Shift+I'
    });

    const currentMenu = Menu.buildFromTemplate(menuTemplate);
    currentMenu.popup();
};

Window.defineDraggableArea = function() {};


Window.updateOptions = function(identity, updateObj) {
    let browserWindow = getElectronBrowserWindow(identity, 'update settings for');

    try {
        for (var opt in updateObj) {
            if (optionSetters[opt]) {
                optionSetters[opt](updateObj[opt], browserWindow);
            }
        }
    } catch (e) {
        console.log(e.message);
    }
};

Window.exists = function(identity) {
    return coreState.windowExists(identity.uuid, identity.name);
};

Window.getBoundsFromDisk = function(identity, callback, errorCallback) {
    let cacheFile = getBoundsCacheSafeFileName(identity);
    try {
        fs.readFile(cacheFile, 'utf8', (err, data) => {
            if (err) {
                errorCallback(err);
            } else {
                try {
                    callback(JSON.parse(data));
                } catch (parseErr) {
                    errorCallback(new Error(`Error parsing saved bounds data ${parseErr.message}`));
                }
            }
        });
    } catch (err) {
        errorCallback(err);
    }
};

Window.authenticate = function(identity, username, password, callback) {
    let {
        authCallback
    } = authenticationDelegate.getPendingAuthRequest(identity);

    if (authCallback && typeof(authCallback) === 'function') {
        authCallback(username, password);
        authenticationDelegate.deletePendingAuthRequest(identity);
        callback();
    } else {
        callback(new Error('No authentication request pending for window'));
    }
};

Window.getZoomLevel = function(identity, callback) {
    let browserWindow = getElectronBrowserWindow(identity, 'get zoom level for');

    browserWindow.webContents.getZoomLevel(callback);
};

Window.setZoomLevel = function(identity, level) {
    let browserWindow = getElectronBrowserWindow(identity, 'set zoom level for');

    browserWindow.webContents.setZoomLevel(level);
};

Window.onUnload = (identity) => {
    ofEvents.emit(`window/unload/${identity.uuid}/${identity.name}`, identity);
    ofEvents.emit('window/init-subscription-listeners', identity);
};

function emitCloseEvents(identity) {
    ofEvents.emit(`window/closed`, {
        name: identity.name,
        uuid: identity.uuid
    });

    ofEvents.emit(`window/closed/${identity.uuid}-${identity.name}`, {
        topic: 'window',
        type: 'closed',
        uuid: identity.uuid,
        name: identity.name
    });

    // Need to emit this event because notifications use dashes (-)
    // in their window names
    ofEvents.emit(`window/closed/${identity.uuid}/${identity.name}`, {
        topic: 'window',
        type: 'closed',
        uuid: identity.uuid,
        name: identity.name
    });

    ofEvents.emit(`application/window-closed/${identity.uuid}`, {
        topic: 'application',
        type: 'window-closed',
        uuid: identity.uuid,
        name: identity.name
    });
}

function emitReloadedEvent(identity, url) {
    const {
        uuid,
        name
    } = identity;

    ofEvents.emit(`window/reloaded/${uuid}-${name}`, {
        uuid,
        name,
        url
    });

    ofEvents.emit(`application/window-reloaded/${uuid}`, {
        topic: 'application',
        type: 'window-reloaded',
        uuid,
        name,
        url
    });
}

function createWindowTearDown(identity, id) {
    return function() {
        let ofWindow = Window.wrap(identity.uuid, identity.name);
        let childWindows = coreState.getChildrenByWinId(id);

        // remove from core state earlier rather than later
        coreState.removeChildById(id);

        // remove window from any groups it belongs to
        WindowGroups.leaveGroup(ofWindow);

        if (childWindows && childWindows.length > 0) {
            let closedChildren = 0;

            childWindows.forEach(childId => {
                let child = coreState.getWinObjById(childId);

                // TODO right now this is forceable to handle the event that there was a close
                //      requested on a child window and the main window closes. This needs
                //      looking into
                if (child) {
                    let childIdentity = {
                        name: child.name,
                        uuid: child.uuid
                    };

                    Window.close(childIdentity, true, () => {
                        closedChildren++;
                        if (closedChildren === childWindows.length) {
                            emitCloseEvents(identity);
                            coreState.removeChildById(id);
                        }
                    });
                } else {
                    closedChildren++;
                    if (closedChildren === childWindows.length) {
                        emitCloseEvents(identity);
                        coreState.removeChildById(id);
                    }
                }
            });
        } else {
            emitCloseEvents(identity);
        }
    };
}

function saveBoundsToDisk(identity, bounds, callback) {
    let cacheFile = getBoundsCacheSafeFileName(identity);
    let data = {
        'active': 'true',
        'height': bounds.height,
        'width': bounds.width,
        'left': bounds.x,
        'top': bounds.y,
        'name': identity.name,
        'windowState': bounds.windowState
    };

    try {
        fs.mkdir(path.join(userCache, windowPosCacheFolder), () => {
            fs.writeFile(cacheFile, JSON.stringify(data), (writeFileErr) => {
                callback(writeFileErr);
            });
        });
    } catch (err) {
        callback(err);
    }

}
//make sure the uuid/names with special characters do not break the bounds cache.
function getBoundsCacheSafeFileName(identity) {
    let safeName = new Buffer(identity.uuid + '-' + identity.name).toString('hex');
    return path.join(userCache, windowPosCacheFolder, `${safeName}.json`);
}

function applyAdditionalOptionsToWindowOnVisible(browserWindow, callback) {
    if (browserWindow.isVisible()) {
        callback();
    } else {
        browserWindow.once('visibility-changed', (event, isVisible) => {
            if (isVisible) {
                callback();
            }
        });
    }
}


function handleForceActions(identity, force, eventType, eventPayload, defaultAction) {
    let uuidname = `${identity.uuid}-${identity.name}`;
    let appEventString = `application/window-${eventType}/${identity.uuid}`;
    let winEventString = `window/${eventType}/${uuidname}`;
    let listenerCount = ofEvents.listenerCount(winEventString);

    if (eventType === 'show-requested') {
        listenerCount += ofEvents.listenerCount(appEventString);
    }

    if (!listenerCount || force) {
        defaultAction();
    } else {
        eventPayload.name = identity.name;
        eventPayload.uuid = identity.uuid;
        eventPayload.type = eventType;
        eventPayload.topic = 'window';

        ofEvents.emit(winEventString, eventPayload);

        if (eventType === 'show-requested') {
            eventPayload.type = 'window-show-requested';
            eventPayload.topic = 'application';

            ofEvents.emit(appEventString, eventPayload);
        }
    }
}


function applyAdditionalOptionsToWindow(browserWindow) {
    let options = browserWindow && browserWindow._options;

    if (!options) {
        return;
    }

    browserWindow.setTaskbarGroup(options.taskbarIconGroup);

    // frameless window updates
    if (!options.frame) {
        // rounded corners
        browserWindow.setRoundedCorners(options.cornerRounding.width, options.cornerRounding.height);
    }

    applyAdditionalOptionsToWindowOnVisible(browserWindow, () => {
        // set alpha mask if present, otherwise set opacity
        if (options.alphaMask.red > -1 && options.alphaMask.green > -1 && options.alphaMask.blue > -1) {
            browserWindow.setAlphaMask(options.alphaMask.red, options.alphaMask.green, options.alphaMask.blue);
        } else {
            browserWindow.setOpacity(options.opacity);
        }

        // set minimized or maximized
        if (options.state === 'minimized') {
            browserWindow.minimize();
        } else if (options.state === 'maximized') {
            browserWindow.maximize();
        }

        // frameless window updates
        if (!options.frame) {
            // resize region
            browserWindow.setResizeRegion(options.resizeRegion.size);
            browserWindow.setResizeRegionBottomRight(options.resizeRegion.bottomRightCorner);
        }
    });
}


function getOptFromBrowserWin(opt, browserWin, defaultVal) {
    var opts = browserWin && browserWin._options,
        optVal = opts && opts[opt];

    if (optVal === undefined) {
        return defaultVal;
    }

    return optVal;
}


function setOptOnBrowserWin(opt, val, browserWin) {
    var opts = browserWin && browserWin._options;
    if (opts) {
        opts[opt] = val;
    }
}


function closeRequestedDecorator(payload) {
    let propagate = true;

    payload.force = false;

    return propagate;
}


function boundsChangeDecorator(payload, args) {
    let boundsChangePayload = args[0];
    let payloadIsObject = typeof boundsChangePayload === 'object';
    let requiredKeys = ['top', 'left', 'reason', 'width', 'height'];
    let commonKeys = _.intersection(_.keys(boundsChangePayload), requiredKeys);
    let allRequiredKeysPresent = commonKeys.length === requiredKeys.length;
    let shouldExtendPayload = payloadIsObject && allRequiredKeysPresent;

    if (shouldExtendPayload) {
        Object.keys(boundsChangePayload).forEach(function(key) {
            payload[key] = boundsChangePayload[key];
        });

        let _win = Window.wrap(payload.uuid, payload.name);
        let _browserWin = _win && _win.browserWindow;
        setOptOnBrowserWin('x', payload.left, _browserWin);
        setOptOnBrowserWin('y', payload.top, _browserWin);
        setOptOnBrowserWin('width', payload.width, _browserWin);
        setOptOnBrowserWin('height', payload.height, _browserWin);

        return true;
    } else {
        return false;
    }
}


function disabledFrameBoundsChangeDecorator(payload, args) {
    var propogate = false;

    if (args.length >= 3) {
        var bounds = args[1];
        var type = args[2];

        payload.changeType = type;
        payload.left = bounds.x;
        payload.top = bounds.y;
        payload.width = bounds.width;
        payload.height = bounds.height;
        payload.deferred = false;
        propogate = true;
    }

    return propogate;
}

function opacityChangedDecorator(payload, args) {
    let _win = Window.wrap(payload.uuid, payload.name);
    let _browserWin = _win && _win.browserWindow;
    setOptOnBrowserWin('opacity', args[1], _browserWin);
    return false;
}

function visibilityChangedDecorator(payload, args) {
    var propogate = false;

    if (args.length >= 2) {
        var visible = args[1];

        if (visible) {
            payload.type = 'shown';
            let uuid = payload.uuid;
            if (uuid && !coreState.sentFirstHideSplashScreen(uuid)) {
                // TODO: Move this require to the top of file during future 'dependency injection refactor'
                // must delay 'application.js' require until ready due to circular dependency between application and window(things will break otherwise)
                let emitHideSplashScreen = require('./application.js').Application.emitHideSplashScreen;
                emitHideSplashScreen({
                    uuid
                });
                coreState.setSentFirstHideSplashScreen(uuid, true);
            }
        } else {
            let openfinWindow = Window.wrap(payload.uuid, payload.name);

            payload.type = 'hidden';
            payload.reason = openfinWindow.hideReason;

            // reset to 'hide' in case visibility changes
            // due to a non-API related reason
            openfinWindow.hideReason = 'hide';
        }

        propogate = true;
    }

    return propogate;
}

function responseReceivedDecorator(payload, args) {
    var [
        /*event*/
        ,
        status,
        newUrl,
        originalUrl,
        httpResponseCode,
        requestMethod,
        referrer,
        headers,
        resourceType
    ] = args;

    Object.assign(payload, {
        status,
        newUrl,
        originalUrl,
        httpResponseCode,
        requestMethod,
        referrer,
        headers,
        resourceType
    });

    return true;
}

function loadFailedDecorator(payload, args) {
    var [
        /*event*/
        ,
        errorCode,
        errorDescription,
        validatedURL,
        isMainFrame
    ] = args;

    Object.assign(payload, {
        errorCode,
        errorDescription,
        validatedURL,
        isMainFrame
    });

    return true;
}

function noOpDecorator( /*payload*/ ) {

    return true;
}


function calcBoundsAnchor(anchor, newWidth, newHeight, currBounds) {
    let calcAnchor = {
        x: currBounds.x,
        y: currBounds.y
    };
    if (!anchor) {
        return calcAnchor;
    }
    let anchors = anchor.split('-');
    let yAnchor = anchors[0];
    let xAnchor = anchors[1];

    if (yAnchor === 'bottom' && currBounds.height !== newHeight) {
        calcAnchor.y = currBounds.y + (currBounds.height - newHeight);
    }
    if (xAnchor === 'right' && currBounds.width !== newWidth) {
        calcAnchor.x = currBounds.x + (currBounds.width - newWidth);
    }

    return calcAnchor;
}

function setTaskbar(browserWindow) {
    const options = browserWindow._options;

    setBlankTaskbarIcon(browserWindow);

    // If the window isn't loaded by a URL, or is "about:blank", then the
    // page-favicon-updated event never fires (explained below). In this case
    // we try the window options and if that fails we get the icon info
    // from the main window.
    if (!regex.isURL(options.url)) {
        let _url = getWinOptsIconUrl(options);

        // v6 needs to match v5's behavior: if the window url is a file uri,
        // then icon can be either a file path, file uri, or url
        if (!regex.isURL(_url) && !regex.isURI(_url)) {
            _url = 'file:///' + _url;
        }

        // try the window icon options first
        setTaskbarIcon(browserWindow, _url, () => {
            if (!browserWindow.isDestroyed()) {
                // if not, try using the main window's icon
                setTaskbarIcon(browserWindow, getMainWinIconUrl(browserWindow.id));
            }
        });

        return;
    }

    // When a page loads, Electron fires the page-favicon-updated event
    // which signals the core to fetch/set the taskbar icon. The core
    // first tries to use the icon info provided by the window options.
    // If that fails, then it tries to use the list of favicons provided by
    // the page-favicon-updated event. Finally, if that fails, it'll grab
    // the icon info from the main window and use that. By default, the
    // taskbar icon is blank.
    browserWindow.webContents.on('page-favicon-updated', (event, urls) => {
        // try the window icon options first
        setTaskbarIcon(browserWindow, getWinOptsIconUrl(options), () => {
            if (!browserWindow.isDestroyed()) {
                // if not, try any favicons that were found
                const _url = urls && urls[0];
                setTaskbarIcon(browserWindow, _url, () => {
                    if (!browserWindow.isDestroyed()) {
                        // if not, try using the main window's icon
                        setTaskbarIcon(browserWindow, getMainWinIconUrl(browserWindow.id));
                    }
                });
            }
        });
    });
}

function setTaskbarIcon(browserWindow, iconUrl, errorCallback = () => {}) {
    let options = browserWindow._options;
    let uuid = options.uuid;

    cachedFetch(uuid, iconUrl, (error, iconFilepath) => {
        if (!error) {
            setIcon(browserWindow, iconFilepath, errorCallback);
        } else {
            errorCallback();
        }
    });
}

function setIcon(browserWindow, iconFilepath, errorCallback = () => {}) {
    if (!browserWindow.isDestroyed()) {
        let icon = nativeImage.createFromPath(iconFilepath);
        if (icon.isEmpty()) {
            errorCallback();
        } else {
            browserWindow.setIcon(icon);
        }
    }
}

function setBlankTaskbarIcon(browserWindow) {
    // the file is located at ..\runtime-core\blank.ico
    setIcon(browserWindow, path.resolve(`${__dirname}/../../../blank.ico`));
}

function getMainWinIconUrl(id) {
    let options = coreState.getMainWindowOptions(id) || {};
    return getWinOptsIconUrl(options);
}

function getWinOptsIconUrl(options) {
    return options.icon || options.taskbarIcon || options.applicationIcon;
}

//This is a legacy 5.0 feature used from embedded.
function handleCustomAlerts(id, opts) {
    let browserWindow = BrowserWindow.fromId(id);
    let subTopic = 'alert';
    let type = 'window-alert-requested';
    let topic = 'application';
    //We will need to keep the subscribe/unsubscribe functions avilable to do proper clean up.
    function subscription(e, args) {
        let message = args[0][0];
        let payload = {
            uuid: opts.uuid,
            name: opts.name,
            message: message,
            url: browserWindow.webContents.getURL(),
            topic: topic,
            type: type
        };
        if (typeof(e.preventDefault) === 'function') {
            e.preventDefault();
        }
        ofEvents.emit(`${topic}/${type}/${opts.uuid}`, payload);
    }

    function unsubscribe() {
        if (browserWindow) {
            browserWindow.removeListener(subTopic, subscription);
        }
    }

    browserWindow.on(subTopic, subscription);
    subscriptionManager.registerSubscription(unsubscribe, {
        uuid: opts.uuid,
        name: opts.name
    }, type, id);
}

//If unknown window AND `errDesc` provided, throw error; otherwise return (possibly undefined) browser window ref.
function getElectronBrowserWindow(identity, errDesc) {
    let openfinWindow = Window.wrap(identity.uuid, identity.name);
    let browserWindow = openfinWindow && openfinWindow.browserWindow;

    if (errDesc && !browserWindow) {
        throw new Error(`Could not ${errDesc} unknown window named '${identity.name}'`);
    }

    return browserWindow;
}

module.exports.Window = Window;<|MERGE_RESOLUTION|>--- conflicted
+++ resolved
@@ -61,12 +61,9 @@
 let Window = {};
 
 let browserWindowEventMap = {
-<<<<<<< HEAD
-=======
     'api-injection-failed': {
         topic: 'api-injection-failed'
     },
->>>>>>> 4ea4d3a5
     'blur': {
         topic: 'blurred'
     },
@@ -711,10 +708,6 @@
         };
 
         resourceLoadFailedHandler = (failure) => {
-<<<<<<< HEAD
-            emitErrMessage(failure.errCode);
-            ofEvents.removeListener(resourceResponseReceivedEventString, resourceResponseReceivedHandler);
-=======
             if (failure.errorCode === -3) {
                 // 304 can trigger net::ERR_ABORTED, ignore it
                 electronApp.vlog(1, `ignoring net error -3 for ${failure.validatedURL}`);
@@ -722,7 +715,6 @@
                 emitErrMessage(failure.errorCode);
                 ofEvents.removeListener(resourceResponseReceivedEventString, resourceResponseReceivedHandler);
             }
->>>>>>> 4ea4d3a5
         };
 
         if (opts.url === 'about:blank') {
@@ -737,10 +729,6 @@
             ofEvents.once(resourceResponseReceivedEventString, resourceResponseReceivedHandler);
             ofEvents.once(resourceLoadFailedEventString, resourceLoadFailedHandler);
             ofEvents.once(`window/connected/${uuidname}`, () => {
-<<<<<<< HEAD
-                constructorCallbackMessage.data = {
-                    httpResponseCode
-=======
                 constructorCallbackMessage.data = {
                     httpResponseCode,
                     apiInjected: true
@@ -756,7 +744,6 @@
                 constructorCallbackMessage.data = {
                     httpResponseCode,
                     apiInjected: false
->>>>>>> 4ea4d3a5
                 };
                 ofEvents.emit(`window/fire-constructor-callback/${uuid}-${name}`, constructorCallbackMessage);
             });
@@ -1266,7 +1253,6 @@
     let browserWindow = getElectronBrowserWindow(identity, 'navigate');
     browserWindow.webContents.loadURL(url);
 };
-<<<<<<< HEAD
 
 Window.navigateBack = function(identity) {
     let browserWindow = getElectronBrowserWindow(identity, 'navigate back');
@@ -1288,29 +1274,6 @@
     }
 };
 
-=======
-
-Window.navigateBack = function(identity) {
-    let browserWindow = getElectronBrowserWindow(identity, 'navigate back');
-    browserWindow.webContents.goBack();
-};
-
-Window.navigateForward = function(identity) {
-    let browserWindow = getElectronBrowserWindow(identity, 'navigate forward');
-    browserWindow.webContents.goForward();
-};
-
-Window.reload = function(identity, ignoreCache = false) {
-    let browserWindow = getElectronBrowserWindow(identity, 'reload');
-
-    if (!ignoreCache) {
-        browserWindow.webContents.reload();
-    } else {
-        browserWindow.webContents.reloadIgnoringCache();
-    }
-};
-
->>>>>>> 4ea4d3a5
 Window.stopNavigation = function(identity) {
     let browserWindow = getElectronBrowserWindow(identity, 'stop navigating');
     browserWindow.webContents.stop();
