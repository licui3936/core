/*
Copyright 2017 OpenFin Inc.

Licensed under the Apache License, Version 2.0 (the "License");
you may not use this file except in compliance with the License.
You may obtain a copy of the License at

http://www.apache.org/licenses/LICENSE-2.0

Unless required by applicable law or agreed to in writing, software
distributed under the License is distributed on an "AS IS" BASIS,
WITHOUT WARRANTIES OR CONDITIONS OF ANY KIND, either express or implied.
See the License for the specific language governing permissions and
limitations under the License.
*/
import * as Rx from 'rx';

/// <reference path="./observable_sequences.ts" />
import * as seqs from './observable_sequences';

/// <reference path="./note_action.ts" />
import NoteAction from './note_action';

/// <reference path="./shapes.ts" />
import {
    AvailableRect, NotificationMessage, Identity,
    IdtoNameMap, NoteNameToParent, NameToNoteId,
    PendingNote,
} from './shapes';

// required tor the ts compiler, theses should be made imports eventually
declare var require: any;
declare var Buffer: any;

const {System} = require('../system');
const {Window} = require('../window');
const {Application} = require('../application');
const {sendToIdentity} = require('../../api_protocol/api_handlers/api_protocol_base');
import ofEvents from '../../of_events';
const {writeToLog} = require('../../log');
const _ = require('underscore');
import route from '../../../common/route';


const NOTE_APP_UUID = 'service:notifications';
const MAX_NOTES = 5;
const positionWindows = _.debounce(positionWindowsImmediate, 300, false);

// <= 5.0 used notification ids, 6.0 uses the names, this provides the
// mapping between the two ex. {uuid :{noteId: name}}
const idToNameMap: IdtoNameMap = {};
const noteNameToParent: NoteNameToParent = {};
const nameToNoteId: NameToNoteId = {};
const pendingExternalNoteRequests: Array<() => void> = [];
const qCounterTarget = {
    name: '',
    uuid: '',
};
const NOTE_WIDTH = 300;
const NOTE_PAD_RIGHT = 10;
const NOTE_WIDTH_AND_PAD = NOTE_WIDTH + NOTE_PAD_RIGHT;
const POSITION_ANIMATION_DURATION = 400;
const NOTE_HEIGHT = 90;
const NOTE_TOP_MARGIN = 70;

let askedFor = 0;
let created = 0;
let pendindNotes: Array<PendingNote> = [];
let potentialQCounterTargets: Array<Identity> = [];
let notesToBeCreated: Array<string> = [];
let proxyAppInitialized = false;
let proxyAppReady = false;

ofEvents.once(`notification-service-ready`, () => {
    try {
        pendingExternalNoteRequests.forEach(noteFn => noteFn());
        proxyAppReady = true;
    } catch (e) {
        ;
    }
});

ofEvents.on(route.window('closed', '*'), (e: any) => {

    // because we are in the browser, this just ensures that any sync events
    // that happen on the back end of a closed event have time to complete
    // before we go through and alter the state of the notification stack
    setTimeout(() => {

        cleanPendingNotes();

        try {
            const {source} = e;

            // FIXME The closed event will emit twice:
            // one is uuid/name the other uuid-name. This is a workaround
            if (/\//.test(source)) {
                let [uuid, name] = source.split('/');

                if (Window.isNotification(name)) {
                    seqs.removes.onNext({uuid, name});
                }
            }
        } catch (e) {
            writeToLog('info', e);
        }
    }, 10);

});

/*
Because we dont have a reload event, just be sure to clear out any
notes from a window that just loaded. the shape of the load/* event
is the following:
{
    'channel': 'application',
    'topic': 'window-end-load',
    'source': 'app1',
    'data': [
        {
            'name': 'app1',
            'uuid': 'app1',
        },
    ],
}
*/
ofEvents.on(route.application('window-end-load', '*'), (e: any) => {

    try {
        const { uuid, name} = e.data[0];

        let notesToClose = getCurrNotes().filter((note: Identity) => {
            let parentWasRefreshed = false;

            Object.keys(noteNameToParent).forEach((nameKey: string) => {
                let {name: nameFromHash} = noteNameToParent[nameKey];

                if (nameFromHash === name) {
                    parentWasRefreshed = true;
                }

            });

            return parentWasRefreshed;
        });

        notesToClose.forEach((id: Identity) => {
            Window.close(id);
        });

        cleanPendingNotes({ uuid, name });

        if (qCounterTarget.uuid === uuid &&
            qCounterTarget.name === name) {
            try {
                Window.close({
                    uuid,
                    name: Window.QUEUE_COUNTER_NAME
                });
            } catch (e){
                writeToLog('info', e)
            }
        }

    } catch (e) {
        writeToLog('info', e);
    }
});

seqs.requestNoteClose
    .subscribe((req: NotificationMessage) => {
        try {
            const noteIsOpen = windowIsValid(req.id);

            if (noteIsOpen) {
                const ns = getCurrNotes();
                const mousePos = System.getMousePosition();
                const monitorInfo = getPrimaryMonitorAvailableRect();
                const mouseOver = mouseisOverNotes(mousePos, monitorInfo, ns.length);

                if (!mouseOver || req.data.force) {
                    closeNotification(req);

                } else {
                    scheduleNoteClose(req, 1000);
                }
            } else {
                removePendingNote(req.id);
            }
        } catch (e) {
            writeToLog('info', e);
        }
    });

seqs.position
    .subscribe(liveNotes => {
        positionWindows(liveNotes);
    });

seqs.noteStack
    .subscribe(liveNotes => {
        seqs.position.onNext(liveNotes);
    });

seqs.isAnimating
    .subscribe((animationPayload: Object) => {
        const payload = <NotificationMessage> {
            action: NoteAction.animating,
            data: animationPayload,
            id: {},
        };

        ofEvents.emit(route('notifications', 'listener/'), payload); // legacy trailing slash; do not remove!
    });

seqs.removes.subscribe((removedOpts: Object) => {
    cleanPendingNotes ();

    try {

        if (shouldCreatePendingNote()) {
            createPendingNote();
        }

        assignAndUpdateQCounter();
    } catch (e) {
        writeToLog('info', e);
    }
});

function noteStackCount() {
    let pendingNotYetCounted = 0;
    const numNotes = System.getAllWindows()
        .reduce((prev: any, currApp: any) => {
            let {childWindows} = currApp;
            let childNoteWindows = childWindows.filter((win: any) => {
                    let {name} = win;

                    // This guards against the case where the window shows up in the
                    // core state as a child but the created_notes message has not
                    // arrived yet
                    if (notesToBeCreated.indexOf(name) !== -1) {
                        --pendingNotYetCounted;
                    }

                    return Window.isNotification(name);
                });

            return prev.concat(childNoteWindows);
        }, []).length;
    const nsCount = numNotes + (askedFor - created) + pendingNotYetCounted;

    return Math.max(nsCount, 0);
}

function getCurrNotes (): Array<Identity> {
    return System.getAllWindows()
        .reduce((prev: any, currApp: any) => {
            let {childWindows} = currApp;
            let childrenAsIdentities = childWindowsAsIdentities(childWindows, currApp.uuid);
            return prev.concat(childrenAsIdentities);
        }, []);
}

function childWindowsAsIdentities(childWindows: Array<any>, appUuid: string): Array<Identity> {
    return childWindows
        .filter((win: any) => Window.isNotification(win.name))
        .map((win: any) => {

            return {
                name: win.name,
                uuid: appUuid,
            };
        });
}

function inPotentialQCounterTargets (id: Identity): boolean {
    const {uuid, name} = id;
    let found = false;
    let len = potentialQCounterTargets.length;

    for (let i = 0; i < len; i++) {
        let target = potentialQCounterTargets[i];
        let nameMatch = target.name === name;
        let uuidMatch = target.uuid === uuid;
        let match = nameMatch && uuidMatch;

        if (match) {
            found = true;
            break;
        }
    }

    return found;
}

function qCounterTargetIsValid(): boolean {
    const {uuid, name} = qCounterTarget;

    return uuid && name && windowIsValid(qCounterTarget);
}

// TODO the creates has a shape data->options, make interface
function requestNoteCreation (noteData: any, parent: any) {
    let {options: {uuid, name}} = noteData;
    let noteStackLen = noteStackCount();

    if (noteStackLen >= MAX_NOTES) {
        pendindNotes.push({noteData, parent});

    } else {
        let {ack} = noteData;

        ++askedFor;
        notesToBeCreated.push(name);
        invokeCreateAck(ack);
    }

    updateQcounterCount(parent);
}

function updateQcounterCount(identity: Identity): void {
    const {name, uuid} = identity;

    if (!inPotentialQCounterTargets(identity)) {
        potentialQCounterTargets.push(identity);
    }

    if (!qCounterTargetIsValid()) {
        qCounterTarget.uuid = uuid;
        qCounterTarget.name = name;
    }

    assignAndUpdateQCounter();
}

function assignQCounterToWindow() {
    const  numTargets = potentialQCounterTargets.length;
    for (let i = 0; i < numTargets; i++) {
        let id = potentialQCounterTargets[i];

        if (windowIsValid(id)) {
            qCounterTarget.uuid = id.uuid;
            qCounterTarget.name = id.name;

            break;
        }
    }
}

function assignAndUpdateQCounter() {
    let payload: any;
    let sendString: any;

    if (!qCounterTargetIsValid()) {
        assignQCounterToWindow();
    }

    payload = createQCounterNumPendingMessage();
    sendString = noteTopicStr(qCounterTarget.uuid, qCounterTarget.name, false);

    ofEvents.emit(sendString, payload);
}

function createQCounterNumPendingMessage() {
    return {
        action: NoteAction.qQueryUpdate,
        data: {
            numPending: pendindNotes.length,
        },
        id: {},
    };
}

function positionWindowsImmediate(liveNotes: Object[]) {
    const {bottom} = getPrimaryMonitorAvailableRect();
    const defaultTop = bottom - 100;
    let numNotes: any;
    let animationFunction: any;

    updateAnimationState(true);
    liveNotes = liveNotes.filter(opts => {
        return windowIsValid(opts);
    });
    numNotes = liveNotes.length;
    animationFunction = genAnimationFunction(defaultTop, numNotes);
    liveNotes.forEach(animationFunction);
}

function genAnimationFunction(defaultTop: number, numNotes: number): (noteWin: any, idx: number) => void {
    return (noteWin: any, idx: number) => {
        const {name, uuid} = noteWin;
        const identity: Identity = {name, uuid};
        const opacity = isNaN(noteWin.opacity) ? 1 : noteWin.opacity;
        const animationTransitions = {
            opacity: {
                duration: 1000,
                opacity
            },
            position: {
                duration: POSITION_ANIMATION_DURATION,
                top: (defaultTop - (numNotes - idx) * NOTE_HEIGHT) + NOTE_TOP_MARGIN,
<<<<<<< HEAD
            },
=======
            }
>>>>>>> e6fd1e0c
        };
        const animationCallback = () => {

            // release on the last one
            if (idx === numNotes - 1) {
                updateAnimationState(false);
            }
        };
        const animationOptions = {};

        Window.animate(identity, animationTransitions, animationOptions, animationCallback);
    };
}

function mouseisOverNotes(mousePos: any, monitorInfo: any, noteStackLength: number) {

    const isOver = mousePos.left > monitorInfo.right - 310 &&
        monitorInfo.bottom - mousePos.top < noteStackLength * 110;

    return isOver;
}

function genBaseAnimateOpts () {
    return <any> {
        opacity: {
            duration: 300,
            opacity: 0,
        },
        position: {
            duration: 300,
        },
    };
}

function createNoteProxyApp () {
    Application.create({
        autoShow: false,
        name: NOTE_APP_UUID,
        nonPersistent: true,
        url: 'about:blank',
        uuid: NOTE_APP_UUID,
    });

    Application.run({
        name: NOTE_APP_UUID,
        uuid: NOTE_APP_UUID,
    });

    proxyAppInitialized = true;
}

function emitCreateMsg(msg: NotificationMessage, proxyUuid: string) {
    const {data} = msg;

    data.uuid = NOTE_APP_UUID;
    data.name = NOTE_APP_UUID;
    data.uuidOfProxiedApp = proxyUuid;

    msg.action = NoteAction.proxied_create_call;
    ofEvents.emit(noteTopicStr(NOTE_APP_UUID, NOTE_APP_UUID, true), msg);
}

function createNoteViaProxy(msg: NotificationMessage): void {
    const {id: {uuid}} = msg;

    if (!proxyAppInitialized) {
        createNoteProxyApp();
    }

    if (!proxyAppReady) {
        pendingExternalNoteRequests.push(emitCreateMsg.bind(null, msg, uuid));
    } else {
        emitCreateMsg(msg, uuid);
    }
}

function handleNoteCreate(msg: NotificationMessage): void {
    const {data, id: {uuid, name}} = msg;
    let isOwnedByProxy = false;
    let parent: any;

    let { options: {
        notificationId, uuidOfProxiedApp, name: noteName},
    }: { options: { notificationId: number, uuidOfProxiedApp: string, name: string } } = data;

    if (notificationId !== undefined && uuidOfProxiedApp !== undefined) {
        isOwnedByProxy = true;

        if (!idToNameMap[uuidOfProxiedApp]) {
            idToNameMap[uuidOfProxiedApp] = {};
        }

        idToNameMap[uuidOfProxiedApp][notificationId] = noteName;
        nameToNoteId[noteName] = notificationId;
        parent = {isOwnedByProxy, name: uuidOfProxiedApp, uuid: uuidOfProxiedApp};

    } else {
        parent = {uuid, name, isOwnedByProxy};
    }

    noteNameToParent[noteName] = parent;

    requestNoteCreation(data, parent);
}

function handleNoteCreated(msg: NotificationMessage): void {
    const { data: { options }} = msg;
    const { uuid, name } = options;
    const identity = { uuid, name };

    ++created;

    let idx = notesToBeCreated.indexOf(options.name);

    if (idx !== -1) {
        notesToBeCreated.splice(idx, 1);
    }
    seqs.createdNotes.onNext({ identity, options });
}

function routeRequest(id: any, msg: NotificationMessage, ack: any) {
    const {action, data} = msg;

    data.ack = ack;

    switch (action) {
        case NoteAction.create_external:
            createNoteViaProxy(msg);
            break;

        case NoteAction.create:
            handleNoteCreate(msg);
            break;

        case NoteAction.created_notes:
            handleNoteCreated(msg);
            break;

        case NoteAction.close:
            requestNoteClose(msg);

            // TODO this should actually happen after the close happens
            dispatchEvent('close', msg);
            break;

        case NoteAction.click:
            dispatchEvent('click', msg);
            break;

        case NoteAction.dismiss:
            dispatchEvent('dismiss', msg);
            break;

        case NoteAction.show:
            dispatchEvent('show', msg);
            break;

        case NoteAction.error:
            dispatchEvent('error', msg);
            break;

        // this is heading TO the notification
        case NoteAction.message:
            dispatchMessageToNote(msg);
            break;

        case NoteAction.message_from_note:
            dispatchEvent('message', msg);
            break;

        case NoteAction.animating:
            seqs.isAnimating.onNext(data);
            break;

        case NoteAction.qQuery:
            ack({
                success: true,
                data: pendindNotes.length
            });
            break;

        default:
            break;
    }
}

function requestNoteClose(msg: NotificationMessage): void {
    const {data, id: {uuid}} = msg;

    if (data.notificationId !== undefined) {
        let destName = idToNameMap[uuid][data.notificationId];
        msg.id.name = destName;
        msg.id.uuid = NOTE_APP_UUID;
    }

    seqs.requestNoteClose.onNext(msg);
}

function dispatchMessageToNote (msg: NotificationMessage): void {
    const {data, id: {uuid, name}} = msg;

    try {
        if (data.notificationId !== undefined) {
            let destName = idToNameMap[uuid][data.notificationId];
            ofEvents.emit(noteTopicStr(NOTE_APP_UUID, destName), msg);
        } else {
            ofEvents.emit(noteTopicStr(uuid, name), msg);
        }
    } catch (e) {
        writeToLog('info', e);
    }
}

function dispatchEvent(event: string, msg: NotificationMessage): void {
    const {id: {uuid, name}} = msg;
    const {isOwnedByProxy} = noteNameToParent[name];

    if (isOwnedByProxy) {
        sendEventToExternal(name, event);
    } else {
        ofEvents.emit(noteTopicStr(uuid, noteNameToParent[name].name), msg);
    }
}

function sendEventToExternal(name: string, eventType: string): void {
    let {uuid: proxiedAppUuid} = noteNameToParent[name];
    //TODO: api_base should not be used outside of api_protocol, need to refacor this
    sendToIdentity({
        name: proxiedAppUuid,
        uuid: proxiedAppUuid,
    }, {
        action: 'process-notification-event',
        payload: {
            payload: {
                notificationId: nameToNoteId[name],
            },
            type: eventType,
        },
    });
}

function windowIsValid(identity: any): boolean {
    let isValid: boolean;

    try {
        let openfinWindow = Window.wrap(identity.uuid, identity.name);
        let browserWindow = openfinWindow && openfinWindow.browserWindow;

        if (!browserWindow) {
            isValid = false;
        } else if (browserWindow.isDestroyed()) {
            isValid = false;
        } else {
            isValid = true;
        }
    } catch (e) {
        isValid = false;
    }

    return isValid;
}

function cleanPendingNotes(winToExclude: any = false) {
    const notesWithValidParents: Array<PendingNote> = [];

    pendindNotes.forEach((note: any) => {
        const {parent: {uuid, name}} = note.noteData.options;
        const parentExist = windowIsValid({ uuid, name });
        const excludeUuid = winToExclude && winToExclude.uuid === note.parent.uuid;
        const excludeName = winToExclude && winToExclude.name === note.parent.name;
        const excludeNote = excludeUuid && excludeName;

        if (parentExist && !excludeNote) {
            notesWithValidParents.push(note);
        }
    });

    pendindNotes = notesWithValidParents;
}

function noteTopicStr(uuid: string, name: string, isGeneral?: boolean): string {
    return isGeneral
        ? route('notifications', 'listener/') // legacy trailing slash; do not remove!
        : route('notifications', 'listener', uuid, name, true);
<<<<<<< HEAD
}

function windowIsNotification(name: string ): boolean {
    const noteGuidRegex = /^A21B62E0-16B1-4B10-8BE3-BBB6B489D862/;

    return noteGuidRegex.test(name);
=======
>>>>>>> e6fd1e0c
}

function closeNotification(req: NotificationMessage): void {
    const animateOpts = genBaseAnimateOpts();
    const {id} = req;

    if (req.data.swipe) {
        animateOpts.position.relative = true;
        animateOpts.position.left = 300;
    }

    updateAnimationState(true);

    Window.animate(id, animateOpts, {}, () => {
        Window.close(id);

        // TODO removeFromExternalMaps(id);
    }, (e: any) => { writeToLog('info', e); });
}

function updateAnimationState(animationState: boolean): void {
    seqs.isAnimating.onNext(<any> {
        animating: animationState,
        from: {},
    });
}

function getPrimaryMonitorAvailableRect(): AvailableRect {
    const {primaryMonitor: {availableRect}} = System.getMonitorInfo();

    return availableRect;
}

function getPrimaryMonitorRect(): AvailableRect {
    const {primaryMonitor: {monitorRect}} = System.getMonitorInfo();

    return monitorRect
}

function scheduleNoteClose(req: NotificationMessage, timeout: number): void {
    Rx.Scheduler.default.scheduleFuture(req,
        timeout,
        (scheduler: any, request: any) => {
            seqs.requestNoteClose.onNext(request);

            return scheduler;
        });
}

function shouldCreatePendingNote(): boolean {
    const lessThanMax = noteStackCount() <= MAX_NOTES;
    const pendingNotesExist = pendindNotes.length > 0;

    return lessThanMax && pendingNotesExist;
}

function createPendingNote(): void {
    const nextNote: any = pendindNotes[0].noteData;
    const noteHasValidParent = windowIsValid({
        name: nextNote.options.uuid,
        uuid: nextNote.options.uuid,
    });

    if (noteHasValidParent) {
        let {ack} = nextNote;

        ++askedFor;
        invokeCreateAck(ack);
        pendindNotes.shift();
    }
}

function removePendingNote(identity: Identity): void {
    pendindNotes = pendindNotes.filter(pendingNote => {
        return pendingNote.noteData.options.name !== identity.name;
    });
    assignAndUpdateQCounter();
}

function invokeCreateAck(ack: any): void {
    const {bottom, right} = getPrimaryMonitorRect();

    ack({
        data: {
            left: right - NOTE_WIDTH_AND_PAD,
            top: bottom,
        },
        success: true,
    });
}

// TODO doc this, general ...
function addEventListener (identity: Identity, type: string, payload: any, cb: any) {
    const {uuid, name} = identity;
    const isGeneral = type === 'general';
    const sub = noteTopicStr(uuid, name, isGeneral);
    const unsub = ofEvents.on(sub, cb);

    return unsub;
}

export {addEventListener}
export {routeRequest}<|MERGE_RESOLUTION|>--- conflicted
+++ resolved
@@ -400,11 +400,7 @@
             position: {
                 duration: POSITION_ANIMATION_DURATION,
                 top: (defaultTop - (numNotes - idx) * NOTE_HEIGHT) + NOTE_TOP_MARGIN,
-<<<<<<< HEAD
-            },
-=======
             }
->>>>>>> e6fd1e0c
         };
         const animationCallback = () => {
 
@@ -689,15 +685,6 @@
     return isGeneral
         ? route('notifications', 'listener/') // legacy trailing slash; do not remove!
         : route('notifications', 'listener', uuid, name, true);
-<<<<<<< HEAD
-}
-
-function windowIsNotification(name: string ): boolean {
-    const noteGuidRegex = /^A21B62E0-16B1-4B10-8BE3-BBB6B489D862/;
-
-    return noteGuidRegex.test(name);
-=======
->>>>>>> e6fd1e0c
 }
 
 function closeNotification(req: NotificationMessage): void {
