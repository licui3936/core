--- conflicted
+++ resolved
@@ -22,10 +22,7 @@
 let electron = require('electron');
 let BrowserWindow = electron.BrowserWindow;
 let electronApp = electron.app;
-<<<<<<< HEAD
-=======
 let dialog = electron.dialog;
->>>>>>> 4ea4d3a5
 let globalShortcut = electron.globalShortcut;
 let nativeImage = electron.nativeImage;
 let ProcessInfo = electron.processInfo;
@@ -56,13 +53,8 @@
 import * as log from '../log';
 let subscriptionManager = new require('../subscription_manager.js').SubscriptionManager();
 
-<<<<<<< HEAD
-
-// locals
-=======
 // locals
 const TRAY_ICON_KEY = 'tray-icon-events';
->>>>>>> 4ea4d3a5
 let runtimeIsClosing = false;
 let hasPlugins = false;
 let rvmBus;
@@ -404,11 +396,7 @@
     try {
         Application.close(identity, true, () => {
             Application.run(identity, appObj._configUrl);
-<<<<<<< HEAD
-            ofEvents.once(`application/initialized/${uuid}`, function() {
-=======
             ofEvents.once(eventRoute(uuid, 'initialized'), function() {
->>>>>>> 4ea4d3a5
                 coreState.setAppRestartingState(uuid, false);
             });
         });
@@ -426,11 +414,7 @@
     console.warn('Deprecated');
 };
 
-<<<<<<< HEAD
-Application.run = function(identity, configUrl = '' /*callback , errorCallback*/ ) {
-=======
 Application.run = function(identity, configUrl = '' /*, callback , errorCallback*/ ) {
->>>>>>> 4ea4d3a5
     if (!identity) {
         return;
     }
@@ -673,15 +657,8 @@
     // cleanup the old one so it can be replaced
     removeTrayIcon(app);
 
-<<<<<<< HEAD
-    let mainWindowIdentity = {
-        uuid: identity.uuid,
-        name: identity.uuid
-    };
-=======
     let mainWindowIdentity = app.identity;
 
->>>>>>> 4ea4d3a5
     iconUrl = Window.getAbsolutePath(mainWindowIdentity, iconUrl);
 
     cachedFetch(app.uuid, iconUrl, (error, iconFilepath) => {
@@ -955,13 +932,6 @@
 
         appObj.mainWindow.webContents.on('did-fail-load', (event, errorCode, errorDescription, validatedUrl, isMainFrame) => {
             if (isMainFrame) {
-<<<<<<< HEAD
-                _.defer(() => {
-                    Application.close({
-                        uuid: opts.uuid
-                    }, true);
-                });
-=======
                 if (errorCode === -3) {
                     // 304 can trigger net::ERR_ABORTED, ignore it
                     log.writeToLog(1, `ignoring net error -3 for ${opts.uuid}`, true);
@@ -977,7 +947,6 @@
                         }, true);
                     });
                 }
->>>>>>> 4ea4d3a5
             }
         });
 
