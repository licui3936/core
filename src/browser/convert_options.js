/*
Copyright 2017 OpenFin Inc.

Licensed under the Apache License, Version 2.0 (the "License");
you may not use this file except in compliance with the License.
You may obtain a copy of the License at

http://www.apache.org/licenses/LICENSE-2.0

Unless required by applicable law or agreed to in writing, software
distributed under the License is distributed on an "AS IS" BASIS,
WITHOUT WARRANTIES OR CONDITIONS OF ANY KIND, either express or implied.
See the License for the specific language governing permissions and
limitations under the License.
*/
/*
    src/browser/convert_options.js
 */

// built-in modules
let fs = require('fs');
let path = require('path');

let ResourceFetcher = require('electron').resourceFetcher;

// npm modules
let _ = require('underscore');

// local modules
let coreState = require('./core_state.js');
let log = require('./log');
let regex = require('../common/regex');

// constants
import {
    DEFAULT_RESIZE_REGION_SIZE,
    DEFAULT_RESIZE_REGION_BOTTOM_RIGHT_CORNER
} from '../shapes';
const TRANSPARENT_WHITE = '#0FFF'; // format #ARGB

// this is the 5.0 base to be sure that we are only extending what is already expected
function five0BaseOptions() {
    return {
        'accelerator': {
            'devtools': false,
            'zoom': false,
            'reload': false,
            'reloadIgnoringCache': false
        },
        'alphaMask': {
            'blue': -1,
            'green': -1,
            'red': -1
        },
        'alwaysOnBottom': false,
        'alwaysOnTop': false,
        'applicationIcon': '',
        'autoShow': false,
        'backgroundThrottling': false,
        'contextMenu': true,
        'cornerRounding': {
            'height': 0,
            'width': 0
        },
        'defaultCentered': false,
        'defaultHeight': 500,
        'defaultLeft': 10,
        'defaultTop': 10,
        'defaultWidth': 800,
        'delay_connection': false,
        'disableIabSecureLogging': false,
        'draggable': false,
        'exitOnClose': false,
        'frame': true,
        'frameConnect': '',
        'hideOnBlur': false,
        'hideOnClose': false,
        'hideWhileChildrenVisible': false,
        'icon': '',
        'launchExternal': '',
        'loadErrorMessage': '',
        'maxHeight': -1,
        'maxWidth': -1,
        'maximizable': true,
        'minHeight': 0,
        'minWidth': 0,
        'minimizable': true,
        'name': '',
        'opacity': 1,
        'plugins': false,
        'resizable': true,
        'resize': true,
        'resizeRegion': {
            'bottomRightCorner': DEFAULT_RESIZE_REGION_BOTTOM_RIGHT_CORNER,
            'size': DEFAULT_RESIZE_REGION_SIZE
        },
        'saveWindowState': true,
        'shadow': false,
        'showTaskbarIcon': true,
        'smallWindow': false,
        'state': 'normal',
        'taskbarIcon': '',
        'taskbarIconGroup': '',
        'transparent': false,
        'url': 'about:blank',
        'uuid': '',
        'waitForPageLoad': true,
<<<<<<< HEAD
        'backgroundColor': '#000',
=======
        'backgroundColor': '#FFF',
>>>>>>> e6fd1e0c
        'webSecurity': true
    };
}

function isInContainer(type) {
    return process && process.versions && process.versions[type];
}

function readFile(filePath, done, onError) {
    log.writeToLog(1, `Requested contents from ${filePath}`, true);
    let normalizedPath = path.resolve(filePath);
    log.writeToLog(1, `Normalized path as ${normalizedPath}`, true);
    fs.readFile(normalizedPath, 'utf8', (err, data) => {
        if (err) {
            onError(err);
            return;
        }

        log.writeToLog(1, `Contents from ${normalizedPath}`, true);
        log.writeToLog(1, data, true);

        let config;
        try {
            config = JSON.parse(data);
        } catch (e) {
            onError(e);
            return;
        }
        done(config);
    });
}

function getURL(url, done, onError) {
    const fetcher = new ResourceFetcher('string');

    fetcher.once('fetch-complete', (object, status, data) => {
        if (status !== 'success') {
            onError(new Error(`Could not retrieve ${url}`));
            return;
        }

        log.writeToLog(1, `Contents from ${url}`, true);
        log.writeToLog(1, data, true);

        try {
            const config = JSON.parse(data);
            done(config);
        } catch (e) {
            onError(new Error(`Error parsing JSON from ${url}`));
        }
    });

    log.writeToLog(1, `Fetching ${url}`, true);
    fetcher.fetch(url);
}

function validateOptions(options) {
    var baseOptions = five0BaseOptions();

    // extend the base options to handle a raw window.open
    // exclusde from the general base options as this is internal use
    if (options.rawWindowOpen) {
        baseOptions.rawWindowOpen = options.rawWindowOpen;
    }

    return validate(baseOptions, options);
}

function validate(base, user) {
    let options = {};

    _.each(base, (value, key) => {
        const baseType = typeof base[key];
        const userType = typeof user[key];

        if (baseType === 'object') {
            options[key] = validate(base[key], user[key] || {});
        } else {
            options[key] = (userType !== baseType) ? base[key] : user[key];
        }
    });

    return options;
}

function fetchLocalConfig(configUrl, successCallback, errorCallback) {
    log.writeToLog(1, `Falling back on local-startup-url path: ${configUrl}`, true);
    readFile(configUrl, configObject => {
        successCallback({
            configObject,
            configUrl
        });
    }, errorCallback);
}

module.exports = {

    getStartupAppOptions: function(appJson) {
        return appJson['startup_app'];
    },

    convertToElectron: function(options, returnAsString) {

        // build on top of the 5.0 base
        let newOptions = validateOptions(options);

        if (isInContainer('openfin')) {
            newOptions.resizable = newOptions.resize && newOptions.resizable;
            newOptions.show = newOptions.autoShow && !newOptions.waitForPageLoad;
            newOptions.skipTaskbar = !newOptions.showTaskbarIcon;
            newOptions.title = newOptions.name;

            let minHeight = newOptions.minHeight;
            let maxHeight = newOptions.maxHeight;
            let defaultHeight = newOptions.defaultHeight;
            if (defaultHeight < minHeight) {
                newOptions.height = minHeight;
            } else if (maxHeight !== -1 && defaultHeight > maxHeight) {
                newOptions.height = maxHeight;
            } else {
                newOptions.height = defaultHeight;
            }

            let defaultWidth = newOptions.defaultWidth;
            let minWidth = newOptions.minWidth;
            let maxWidth = newOptions.maxWidth;
            if (defaultWidth < minWidth) {
                newOptions.width = minWidth;
            } else if (maxWidth !== -1 && defaultWidth > maxWidth) {
                newOptions.width = maxWidth;
            } else {
                newOptions.width = defaultWidth;
            }

            newOptions.center = newOptions.defaultCentered;
            if (!newOptions.center) {
                newOptions.x = newOptions.defaultLeft;
                newOptions.y = newOptions.defaultTop;
            }
        }

        // Electron BrowserWindow options
        newOptions.enableLargerThanScreen = true;
        newOptions['enable-plugins'] = true;
        newOptions.webPreferences = {
            nodeIntegration: false,
            plugins: newOptions.plugins
        };

        if (coreState.argo['disable-web-security'] || newOptions.webSecurity === false) {
            newOptions.webPreferences.webSecurity = false;
        }

        if (options.message !== undefined) {
            newOptions.message = options.message;
        }

        if (options.customData !== undefined) {
            newOptions.customData = options.customData;
        }

        if (options.permissions !== undefined) { // API policy
            newOptions.permissions = options.permissions;
        }

<<<<<<< HEAD
        if (options.hasOwnProperty('preload')) {
            newOptions.preload = options.preload;
=======
        if ('preloadScripts' in options || 'preload' in options) {
            const preloadScripts = options.preloadScripts || options.preload;
            newOptions.preloadScripts = normalizePreload(preloadScripts);
        }

        const plugin = options['plugin'];
        if (!plugin) {
            // for all falsy values
            newOptions.plugin = [];
        } else {
            newOptions.plugin = plugin;
        }

        if (options.customRequestHeaders !== undefined) {
            newOptions.customRequestHeaders = options.customRequestHeaders;
        }

        // implicitly set the backgroundColor if the window is transparent
        if (newOptions.transparent) {
            newOptions.backgroundColor = TRANSPARENT_WHITE;
>>>>>>> e6fd1e0c
        }

        if (returnAsString) {
            return JSON.stringify(newOptions);
        } else {
            return JSON.parse(JSON.stringify(newOptions));
        }
    },

    fetchOptions: function(argo, onComplete, onError) {
        // ensure removal of eclosing double-quotes when absolute path.
        let configUrl = (argo['startup-url'] || argo['config']);
        let localConfigPath = argo['local-startup-url'];
        let offlineAccess = false;
        let errorCallback = err => {
            if (offlineAccess) {
                fetchLocalConfig(localConfigPath, onComplete, onError);
            } else {
                onError(err);
            }
        };

        // if local-startup-url is defined and its config specifies offline mode, then
        // allow fetching from the local-startup-url config
        if (localConfigPath) {
            try {
                let localConfig = JSON.parse(fs.readFileSync(localConfigPath));

                if (localConfig['offlineAccess']) {
                    offlineAccess = true;
                }
            } catch (err) {
                log.writeToLog(1, err, true);
            }
        }

        if (typeof configUrl !== 'string') {
            configUrl = '';
        }

        configUrl = configUrl.replace(/"/g, '');

        if (!configUrl) {
            if (typeof onError === 'function') {
                onError(new Error('missing runtime argument --startup-url'));
            }
            return;
        }

        if (regex.isURL(configUrl)) {
            return getURL(configUrl, configObject => {
                onComplete({
                    configObject,
                    configUrl
                });
            }, errorCallback);
        }

        let filepath = regex.isURI(configUrl) ? regex.uriToPath(configUrl) : configUrl;

        return readFile(filepath, configObject => {
            onComplete({
                configObject,
                configUrl
            });
        }, errorCallback);
<<<<<<< HEAD
=======
    }

};

function normalizePreload(preload) {
    if (preload === null || preload === false) {
        preload = '';
    }

    if (typeof preload === 'string') {
        // convert legacy `preload` option into modern `preload` option
        return preload === '' ? [] : [{ url: preload }];
    }

    if (
        Array.isArray(preload) &&
        preload.every(p => typeof p === 'object' && typeof p.url === 'string')
    ) {
        return preload.filter(p => p.url !== ''); // filter out empties
>>>>>>> e6fd1e0c
    }

    log.writeToLog('warning', 'Expected `preload` option to be null, false, string, or array of objects with `url` string properties.');
    return []; // no preloads when bad option
}<|MERGE_RESOLUTION|>--- conflicted
+++ resolved
@@ -105,11 +105,7 @@
         'url': 'about:blank',
         'uuid': '',
         'waitForPageLoad': true,
-<<<<<<< HEAD
-        'backgroundColor': '#000',
-=======
         'backgroundColor': '#FFF',
->>>>>>> e6fd1e0c
         'webSecurity': true
     };
 }
@@ -275,10 +271,6 @@
             newOptions.permissions = options.permissions;
         }
 
-<<<<<<< HEAD
-        if (options.hasOwnProperty('preload')) {
-            newOptions.preload = options.preload;
-=======
         if ('preloadScripts' in options || 'preload' in options) {
             const preloadScripts = options.preloadScripts || options.preload;
             newOptions.preloadScripts = normalizePreload(preloadScripts);
@@ -299,7 +291,6 @@
         // implicitly set the backgroundColor if the window is transparent
         if (newOptions.transparent) {
             newOptions.backgroundColor = TRANSPARENT_WHITE;
->>>>>>> e6fd1e0c
         }
 
         if (returnAsString) {
@@ -366,8 +357,6 @@
                 configUrl
             });
         }, errorCallback);
-<<<<<<< HEAD
-=======
     }
 
 };
@@ -387,7 +376,6 @@
         preload.every(p => typeof p === 'object' && typeof p.url === 'string')
     ) {
         return preload.filter(p => p.url !== ''); // filter out empties
->>>>>>> e6fd1e0c
     }
 
     log.writeToLog('warning', 'Expected `preload` option to be null, false, string, or array of objects with `url` string properties.');
