/*
Copyright 2017 OpenFin Inc.

Licensed under the Apache License, Version 2.0 (the "License");
you may not use this file except in compliance with the License.
You may obtain a copy of the License at

http://www.apache.org/licenses/LICENSE-2.0

Unless required by applicable law or agreed to in writing, software
distributed under the License is distributed on an "AS IS" BASIS,
WITHOUT WARRANTIES OR CONDITIONS OF ANY KIND, either express or implied.
See the License for the specific language governing permissions and
limitations under the License.
*/
/*
 *  src/browser/animations.js
 *
 *  Functions that support the window animations
 */

let app = require('electron').app;
let BrowserWindow = require('electron').BrowserWindow;
let NativeTimer = require('electron').nativeTimer;
let windowTransaction = require('electron').windowTransaction;

let clipBounds = require('./clip_bounds.js').default;
let Deferred = require('./deferred.js');
let Tweens = require('./animation/tween.js');
import {
    toSafeInt
} from '../common/safe_int';

const isWin32 = process.platform === 'win32';

let _screen;
// Must be singleton currently
let _animationHandler;
// TODO this needs to be moved to a central location
app.on('ready', function() {
    _screen = require('electron').screen;
    _animationHandler = new AnimationHandler(1000.0 / 40.0);
});


function getAnimationHandler() {
    return _animationHandler;
}


function getScreen() {
    return _screen;
}


function AnimationHandler(desiredInterval) {
    var me = this,
        interval = Math.round(desiredInterval),
        _transitionsPerWindow = {},
        _lastFrame,
        nativeTimer;

    var startTimerIfNeeded = () => {
        if (!nativeTimer.isRunning()) {
            _lastFrame = Date.now();
            nativeTimer.reset();
        }
    };
    var stopTimer = () => {
        nativeTimer.stop();
    };

    var pump = (deltaTime, currentTime) => {
        /*, lastTime, deltaExpectedTillNextPump*/
        var wt; // window-transaction
        let hwndToId = {};
        var activeWindows = Object.keys(_transitionsPerWindow);

        const { flag: { noZorder, noActivate } } = windowTransaction;
        const flags = noZorder + noActivate;

        activeWindows.forEach((key) => {
            try {
                var bw = BrowserWindow.fromId(parseInt(key));
                var currentWindowEntry = (_transitionsPerWindow[key] || {});
                var transitions = currentWindowEntry.transitions || [];
                if (transitions.length) {
                    var currentTransition = transitions[0];

                    // Begin the animation
                    if (!currentTransition.startTime) {
                        bw.emit('synth-tween-start');
                        currentTransition.startTime = currentTime;
                        var meta = currentTransition.transitions;
                        var currentBounds = bw.getBounds();

                        if (meta.position) {
                            let relative = meta.position.relative || false;
                            let x = meta.position.left;
                            let y = meta.position.top;
                            meta.position.delta = {
                                x: (typeof meta.position.left === 'number' ? (!relative ? x - currentBounds.x : x) : 0),
                                y: (typeof meta.position.top === 'number' ? (!relative ? y - currentBounds.y : y) : 0)
                            };
                        }

                        if (meta.size) {
                            let relative = meta.size.relative || false;
                            let width = meta.size.width;
                            let height = meta.size.height;
                            meta.size.delta = {
                                width: (typeof meta.size.width === 'number' ? (!relative ? width - currentBounds.width : width) : 0),
                                height: (typeof meta.size.height === 'number' ? (!relative ? height - currentBounds.height : height) : 0)
                            };
                        }

                        if (meta.opacity) {
                            let relative = meta.opacity.relative || false;
                            let opacity = meta.opacity.opacity;
                            meta.opacity.delta = {
                                value: (typeof meta.opacity.opacity === 'number' ? (!relative ? opacity - bw.getOpacity() : opacity) : 0)
                            };
                        }

                        currentTransition.initialOpacity = bw.getOpacity();
                        currentTransition.initialBounds = bw.getBounds();
                    }

                    var transitionDelta = currentTime - currentTransition.startTime;

                    // t: current time
                    // b: start value
                    // c: change in value
                    // d: duration
                    var tween = Tweens[currentTransition.transitionType] || function() {
                        return 0;
                    };

                    var totalDuration;
                    var currentDuration;
                    var updateBounds = false;
                    var updateOpacity = false;
                    var opacityChange = 0.0;
                    var positionTransition = currentTransition.transitions.position;
                    var sizeTransition = currentTransition.transitions.size;
                    var opacityTransition = currentTransition.transitions.opacity;
                    var boundsChange = {
                        x: 0,
                        y: 0,
                        width: 0,
                        height: 0
                    };

                    if (positionTransition) {
                        totalDuration = positionTransition.duration || 0;
                        currentDuration = Math.min(totalDuration, transitionDelta);

                        if (positionTransition.delta) {
                            updateBounds = true;
                            boundsChange.x = tween(currentDuration, 0, positionTransition.delta.x, totalDuration);
                            boundsChange.y = tween(currentDuration, 0, positionTransition.delta.y, totalDuration);
                        }

                        if (currentDuration >= totalDuration) {
                            updateBounds = true;
                            delete currentTransition.transitions.position;
                            positionTransition = undefined;
                            /* jshint ignore:start */
                            currentTransition.initialBounds.x = currentTransition.initialBounds.x + (boundsChange.x | 0);
                            currentTransition.initialBounds.y = currentTransition.initialBounds.y + (boundsChange.y | 0);
                            boundsChange.x = 0;
                            boundsChange.y = 0;
                            /* jshint ignore:end */
                        }
                    }

                    if (sizeTransition) {
                        totalDuration = sizeTransition.duration || 0;
                        currentDuration = Math.min(totalDuration, transitionDelta);

                        if (sizeTransition.delta) {
                            updateBounds = true;
                            boundsChange.width = tween(currentDuration, 0, sizeTransition.delta.width, totalDuration);
                            boundsChange.height = tween(currentDuration, 0, sizeTransition.delta.height, totalDuration);
                        }

                        if (currentDuration >= totalDuration) {
                            updateBounds = true;
                            delete currentTransition.transitions.size;
                            sizeTransition = undefined;
                            /* jshint ignore:start */
                            currentTransition.initialBounds.width = currentTransition.initialBounds.width + (boundsChange.width | 0);
                            currentTransition.initialBounds.height = currentTransition.initialBounds.height + (boundsChange.height | 0);
                            boundsChange.width = 0;
                            boundsChange.height = 0;
                            /* jshint ignore:end */
                        }
                    }

                    if (opacityTransition) {
                        totalDuration = opacityTransition.duration || 0;
                        currentDuration = Math.min(totalDuration, transitionDelta);

                        if (opacityTransition.delta) {
                            updateOpacity = true;
                            opacityChange = tween(currentDuration, 0, opacityTransition.delta.value, totalDuration);
                        }

                        if (currentDuration >= totalDuration) {
                            updateOpacity = true;
                            delete currentTransition.transitions.opacity;
                            opacityTransition = undefined;
                            currentTransition.initialOpacity = currentTransition.initialOpacity + opacityChange;
                            opacityChange = 0;
                        }
                    }


                    if (updateOpacity) {
                        currentWindowEntry.hadOpacityChange = true;
                        bw.setOpacity(Math.min(Math.max(0, currentTransition.initialOpacity + opacityChange), 1.0));
                    }

                    if (updateBounds) {
                        currentWindowEntry.hadBoundsChange = true;

                        let { x, y, width, height } = currentTransition.initialBounds;
                        x = toSafeInt(x + boundsChange.x, x);
                        y = toSafeInt(y + boundsChange.y, y);
                        width = toSafeInt(width + boundsChange.width, width);
                        height = toSafeInt(height + boundsChange.height, height);

                        const newBounds = clipBounds({ x, y, width, height }, bw);

                        if (isWin32) {
                            let hwnd = parseInt(bw.nativeId, 16);

                            if (!wt) {
                                wt = new windowTransaction.Transaction(0);

                                wt.on('deferred-set-window-pos', (event, payload) => {
                                    payload.forEach((winPos) => {
                                        let bwId = hwndToId[parseInt(winPos.hwnd)];
                                        Deferred.handleMove(bwId, winPos);
                                    });
                                });
                            }
                            hwndToId[hwnd] = bw.id;
<<<<<<< HEAD
=======
                            if (bw.isMaximized()) {
                                bw.unmaximize();
                            }
>>>>>>> e6fd1e0c

                            const { x, y, width: w, height: h } = newBounds;
                            wt.setWindowPos(hwnd, { x, y, w, h, flags });
                        } else {
                            if (bw.isMaximized()) {
                                bw.unmaximize();
                            }
                            bw.setBounds(newBounds);
                        }
                    }

                    // Remove transition when done
                    if (!sizeTransition && !positionTransition && !opacityTransition) {
                        // Window ID will get removed from map on next pump if no transitions remain.
                        transitions.splice(0, 1);
                        currentTransition.resolve();
                        bw.emit('synth-tween-end');
                    }
                } else {
                    // Trigger animation end for bounds change state tracking
                    bw.emit('synth-animate-end', {
                        opacity: currentWindowEntry.hadOpacityChange,
                        bounds: currentWindowEntry.hadBoundsChange
                    });

                    // 5.0 triggers the success callback before triggering bounds-changed after ending an animation.
                    // Remove window from tracking
                    delete _transitionsPerWindow[key];
                }
            } catch (e) {}
        });

        if (wt) {
            wt.commit();
        }

        if (!activeWindows.length) {
            stopTimer();
        }
    };


    // Starts the timer. First pump will automatically stop
    nativeTimer = new NativeTimer(() => {
        var currentFrame = Date.now();

        try {
            pump(currentFrame - _lastFrame, currentFrame, _lastFrame /*, deltaExpectedTillNextPump */ );
        } catch (e) {

        }

        _lastFrame = Date.now();
    }, interval);

    me.hasWindow = (id) => {
        return !!_transitionsPerWindow[id];
    };

    me.add = (browserWindow, meta, transitionType, successCallback, errorCallback) => {
        meta = meta || {};
        _transitionsPerWindow[browserWindow.id] = _transitionsPerWindow[browserWindow.id] || {
            hadOpacityChange: false,
            hadBoundsChange: false,
            transitions: []
        };

        var entry = _transitionsPerWindow[browserWindow.id].transitions;
        var now = Date.now();
        var maxDuration = Math.max((meta.size || {}).duration || 0,
            Math.max((meta.opacity || {}).duration || 0,
                (meta.position || {}).duration || 0));

        if (meta.interrupt) {
            entry.forEach(function(transition) {
                // 5.0 triggers success callback even on interruption
                transition.resolve(undefined, 'interrupted');
            });

            entry.length = 0;
        }
        entry.push({
            startTime: undefined,
            maxDuration: maxDuration,
            transitions: meta,
            endTime: now + maxDuration,
            transitionType: transitionType,
            resolve: function(err) {
                if (!err && typeof successCallback === 'function') {
                    successCallback();
                } else if (err && typeof errorCallback === 'function') {
                    errorCallback(err);
                }
            }
        });

        startTimerIfNeeded();
    };

    return me;
} // end AnimationHandler




module.exports = {
    getScreen,
    AnimationHandler,
    getAnimationHandler
};<|MERGE_RESOLUTION|>--- conflicted
+++ resolved
@@ -246,12 +246,9 @@
                                 });
                             }
                             hwndToId[hwnd] = bw.id;
-<<<<<<< HEAD
-=======
                             if (bw.isMaximized()) {
                                 bw.unmaximize();
                             }
->>>>>>> e6fd1e0c
 
                             const { x, y, width: w, height: h } = newBounds;
                             wt.setWindowPos(hwnd, { x, y, w, h, flags });
