/*
Copyright 2017 OpenFin Inc.

Licensed under OpenFin Commercial License you may not use this file except in compliance with your Commercial License.
Please contact OpenFin Inc. at sales@openfin.co to obtain a Commercial License.
*/
import BaseTransport from './base';
const MessageWindow = require('electron').MessageWindow;

class WMCopyDataTransport extends BaseTransport {
    private _messageWindow: any;
    private senderClass: string;
    private targetClass: string;
<<<<<<< HEAD

    constructor(senderClass: string, targetClass: string) {
        super();
        this.senderClass = senderClass;
        this.targetClass = targetClass;

=======

    constructor(senderClass: string, targetClass: string) {
        super();
        this.senderClass = senderClass;
        this.targetClass = targetClass;

>>>>>>> e6fd1e0c
        // on windows x64 platform still returns win32
        if (process.platform.indexOf('win32') !== -1) {
            this.initMessageWindow();
        }
    }

    private initMessageWindow() {
        // create hidden browser window
        this._messageWindow = new MessageWindow(this.senderClass, '');

        this._messageWindow.on('data', (sender: any, data: any) => {
            this.eventEmitter.emit('message', data.sender,  data.message);
        });
    }

    public publish(data: any): boolean {
        // on windows x64 platform still returns win32
        if (process.platform.indexOf('win32') !== -1) {

            if (!this._messageWindow || this._messageWindow.isDestroyed()) {
                this.initMessageWindow();
            }

            this._messageWindow.sendbyname(this.targetClass, '', JSON.stringify(data));

            return true;
        }
        return false;
    }

}

export default WMCopyDataTransport;<|MERGE_RESOLUTION|>--- conflicted
+++ resolved
@@ -11,21 +11,12 @@
     private _messageWindow: any;
     private senderClass: string;
     private targetClass: string;
-<<<<<<< HEAD
 
     constructor(senderClass: string, targetClass: string) {
         super();
         this.senderClass = senderClass;
         this.targetClass = targetClass;
 
-=======
-
-    constructor(senderClass: string, targetClass: string) {
-        super();
-        this.senderClass = senderClass;
-        this.targetClass = targetClass;
-
->>>>>>> e6fd1e0c
         // on windows x64 platform still returns win32
         if (process.platform.indexOf('win32') !== -1) {
             this.initMessageWindow();
