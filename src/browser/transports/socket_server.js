/*
Copyright 2017 OpenFin Inc.

Licensed under OpenFin Commercial License you may not use this file except in compliance with your Commercial License.
Please contact OpenFin Inc. at sales@openfin.co to obtain a Commercial License.
*/
<<<<<<< HEAD
let http = require('http');
let EventEmitter = require('events').EventEmitter;
let util = require('util');
=======
const http = require('http');
const EventEmitter = require('events').EventEmitter;
const util = require('util');
const log = require('../log');
>>>>>>> e6fd1e0c
import route from '../../common/route';


let Server = function() {
    let me = this;
    EventEmitter.call(this);

    let hasStarted = false;
    let activeConnections = {};
    let idPool = require('../int_pool').default;
    let httpServer = http.createServer(function(req, res) {
        res.writeHead(403, {
            'Content-Type': 'text/plain'
        });
        res.end('');
    });
    let httpServerError = false;

    httpServer.on('error', function(err) {
        httpServerError = true;
        me.emit(route.server('error'), err);
    });

    me.getPort = function() {
        return (httpServer.address() || {
            port: null
        }).port;
    };

    me.publish = function(message) {
        let usedIds = Object.keys(activeConnections);
        usedIds.forEach(function(id) {
            if (activeConnections[id]) {
                activeConnections[id].send(message);
            }
        });
    };

    me.send = function(id, message) {
        if (activeConnections[id]) {
            activeConnections[id].send(message);
        }
    };

    me.closeAllConnections = function() {
        let usedIds = Object.keys(activeConnections);
        usedIds.forEach(function(id) {
            if (activeConnections[id]) {
                activeConnections[id].close();
            }
        });
    };

    me.closeConnection = function(id) {
        if (activeConnections[id]) {
            // Removed from map on close event
            activeConnections[id].close();
        }
    };

    me.start = function(port) {
        if (hasStarted && !httpServerError) {
            log.writeToLog(1, 'socket server already running', true);
            return;
        }

        httpServer.listen(port, '127.0.0.1', function() {
            if (httpServerError) {
                httpServerError = false;
                return;
            }

            let WebSocketServer = require('ws').Server,
                wss = new WebSocketServer({
                    server: httpServer
                });

            wss.on('headers', function(headers) {
                me.emit(route.server('headers'), headers);
            });

            wss.on('error', function(err) {
                httpServerError = true;
                me.emit(route.server('error'), err);
            });

            wss.on('connection', function connection(ws) {
                let id = idPool.next();
                activeConnections[id] = ws;
                // Unused events
                // ping
                // pong

                ws.on('error', function(error) {
                    me.emit(route.connection('error'), id, error);
                });

                ws.on('close', function( /*code,message*/ ) {
                    delete activeConnections[id];
                    idPool.release(id);
                    ws = null;
                    me.emit(route.connection('close'), id);
                });

                ws.on('open', function( /*open*/ ) {
                    console.log('Opened ', id);
                    me.emit(route.connection('open'), id);
                });

                ws.on('message', function incoming(data, flags) {
                    me.emit(route.connection('message'), id, JSON.parse(data), flags);
                });
            });

            me.emit(route.server('open'), me.getPort());
        });

        hasStarted = true;
    };

    me.connectionAuthenticated = function(id, uuid) {
        me.emit(route.connection('authenticated'), {
            id,
            uuid
        });
    };
};

util.inherits(Server, EventEmitter);

module.exports = {
    server: new Server()
};<|MERGE_RESOLUTION|>--- conflicted
+++ resolved
@@ -4,16 +4,10 @@
 Licensed under OpenFin Commercial License you may not use this file except in compliance with your Commercial License.
 Please contact OpenFin Inc. at sales@openfin.co to obtain a Commercial License.
 */
-<<<<<<< HEAD
-let http = require('http');
-let EventEmitter = require('events').EventEmitter;
-let util = require('util');
-=======
 const http = require('http');
 const EventEmitter = require('events').EventEmitter;
 const util = require('util');
 const log = require('../log');
->>>>>>> e6fd1e0c
 import route from '../../common/route';
 
 
