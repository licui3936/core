import { EventEmitter } from 'events';
import { createHash } from 'crypto';

import * as _ from 'underscore';
<<<<<<< HEAD
import { OpenFinWindow, Identity } from '../shapes';
import * as coreState from './core_state';
import * as log from './log';
import * as windowGroupsProxy from './window_groups_runtime_proxy';
=======
import { OpenFinWindow } from '../shapes';
import { GroupTracker } from './disabled_frame_group_tracker';
import { argo } from './core_state';
>>>>>>> 837f999a

let uuidSeed = 0;

export class WindowGroups extends EventEmitter {
    constructor() {
        super();

        windowGroupsProxy.groupProxyEvents.on('process-change', async (changeState) => {
            if (changeState.action === 'remove') {
                await this.leaveGroup(changeState.window);
            }
            if (changeState.action === 'add') {
                const runtimeProxyWindow  = await windowGroupsProxy.getRuntimeProxyWindow(changeState.targetIdentity);
                this._addWindowToGroup(changeState.window.groupUuid, runtimeProxyWindow.window);

                const sourceWindow: OpenFinWindow = <OpenFinWindow>coreState.getWindowByUuidName(changeState.sourceIdentity.uuid,
                    changeState.sourceIdentity.name);

                await runtimeProxyWindow.registerSingle(changeState.sourceIdentity);
                const sourceGroupUuid = sourceWindow.groupUuid;
                const payload = generatePayload('join', sourceWindow, runtimeProxyWindow.window,
                    changeState.sourceGroup, this.getGroup(sourceGroupUuid));
                if (sourceGroupUuid) {
                    this.emit('group-changed', {
                        groupUuid: sourceGroupUuid,
                        payload
                    });
                }
            }
        });
    }

    private _windowGroups: { [groupUuid: string]: { [windowName: string]: OpenFinWindow; } } = {};
    public getGroup = (groupUuid: string): OpenFinWindow[] => {
        return _.values(this._windowGroups[groupUuid]);
    };

    public getGroups = (): OpenFinWindow[][] => {
        return _.map(_.keys(this._windowGroups), (groupUuid) => {
            return this.getGroup(groupUuid);
        });
    };

    public hasProxyWindows = (groupUuid: string): boolean => {
        let hasProxyWindows = false;
        this.getGroup(groupUuid).forEach(win => {
            if (win.isProxy) {
                hasProxyWindows = true;
            }
        });

        return hasProxyWindows;
    };

    public getGroupHashName = (groupUuid: string): string => {

        const winGroup = this.getGroup(groupUuid);
        const hash = createHash('sha256');
        winGroup.map(x => x.browserWindow.nativeId)
            .sort()
            .forEach(i => hash.update(i));

        return hash.digest('hex');
    }

    public joinGroup = async (source: Identity, target: Identity): Promise<void> => {
        const sourceWindow: OpenFinWindow = <OpenFinWindow>coreState.getWindowByUuidName(source.uuid, source.name);
        let targetWindow: OpenFinWindow = <OpenFinWindow>coreState.getWindowByUuidName(target.uuid, target.name);

        let runtimeProxyWindow;
        const sourceGroupUuid = sourceWindow.groupUuid;
        //identify if either the target or the source belong to a different runtime:
        if (!targetWindow) {
            runtimeProxyWindow = await windowGroupsProxy.getRuntimeProxyWindow(target);
            targetWindow = runtimeProxyWindow.window;
        }
        let targetGroupUuid = targetWindow.groupUuid;
        // cannot join a group with yourself
        if (sourceWindow.uuid === targetWindow.uuid && sourceWindow.name === targetWindow.name) {
            return;
        }

        // cannot join the same group you're already in
        if (sourceGroupUuid && targetGroupUuid && sourceGroupUuid === targetGroupUuid) {
            return;
        }

        // remove source from any group it belongs to
        if (sourceGroupUuid) {
            await this.leaveGroup(sourceWindow);
        }

        // _addWindowToGroup returns the group's uuid that source was added to. in
        // the case where target doesn't belong to a group either, it generates
        // a brand new group and returns its uuid
        sourceWindow.groupUuid = this._addWindowToGroup(targetGroupUuid, sourceWindow);
        if (!targetGroupUuid) {
            targetWindow.groupUuid = targetGroupUuid = this._addWindowToGroup(sourceWindow.groupUuid, targetWindow);
        }

        //we just added a proxy window, we need to take some additional actions.
        if (runtimeProxyWindow && !runtimeProxyWindow.isRegistered) {
            const windowGroup = await runtimeProxyWindow.register(source);
            windowGroup.forEach(pWin => this._addWindowToGroup(sourceWindow.groupUuid, pWin.window));
        }

        const payload = generatePayload('join', sourceWindow, targetWindow, this.getGroup(sourceGroupUuid), this.getGroup(targetGroupUuid));
        if (sourceGroupUuid) {
            this.emit('group-changed', {
                groupUuid: sourceGroupUuid,
                payload
            });
        }
        if (targetGroupUuid) {
            this.emit('group-changed', {
                groupUuid: targetGroupUuid,
                payload
            });
        }

    };

    public leaveGroup = async (win: OpenFinWindow): Promise<void> => {
        const groupUuid = win && win.groupUuid;

        // cannot leave a group if you don't belong to one
        if (!groupUuid) {
            return;
        }

        await this._removeWindowFromGroup(groupUuid, win);

        if (groupUuid) {
            this.emit('group-changed', {
                groupUuid,
                payload: generatePayload('leave', win, win, this.getGroup(groupUuid), [])
            });
        }
        // updating the window's groupUuid after since it still needs to receive the event
        win.groupUuid = null;

        if (groupUuid) {
            await this._handleDisbandingGroup(groupUuid);
        }
    };

    public mergeGroups = async (source: Identity, target: Identity): Promise<void> => {
        const sourceWindow: OpenFinWindow = <OpenFinWindow>coreState.getWindowByUuidName(source.uuid, source.name);
        let targetWindow: OpenFinWindow = <OpenFinWindow>coreState.getWindowByUuidName(target.uuid, target.name);
        let sourceGroupUuid = sourceWindow.groupUuid;
        let runtimeProxyWindow;
        //identify if either the target or the source belong to a different runtime:
        if (!targetWindow) {
            runtimeProxyWindow = await windowGroupsProxy.getRuntimeProxyWindow(target);
            targetWindow = runtimeProxyWindow.window;
        }
        let targetGroupUuid = targetWindow.groupUuid;

        // cannot merge a group with yourself
        if (source === target) {
            return;
        }

        // cannot merge the same group you're already in
        if (sourceGroupUuid && targetGroupUuid && sourceGroupUuid === targetGroupUuid) {
            return;
        }

        // create a group if target doesn't already belong to one
        if (!targetGroupUuid) {
            targetWindow.groupUuid = targetGroupUuid = this._addWindowToGroup(targetGroupUuid, targetWindow);
        }

        // create a temporary group if source doesn't already belong to one
        if (!sourceGroupUuid) {
            sourceGroupUuid = this._addWindowToGroup(sourceGroupUuid, sourceWindow);
        }

        // update each of the windows from source's group to point
        // to target's group
        _.each(this.getGroup(sourceGroupUuid), (win) => {
            win.groupUuid = targetGroupUuid;
        });

        // shallow copy the windows from source's group to target's group
        _.extend(this._windowGroups[targetGroupUuid], this._windowGroups[sourceGroupUuid]);
        delete this._windowGroups[sourceGroupUuid];

        //we just added a proxy window, we need to take some additional actions.
        if (runtimeProxyWindow && !runtimeProxyWindow.isRegistered) {
            const windowGroup = await runtimeProxyWindow.register(source);
            windowGroup.forEach(pWin => this._addWindowToGroup(sourceWindow.groupUuid, pWin.window));
        }

        const payload = generatePayload('merge', sourceWindow, targetWindow,
        this.getGroup(sourceGroupUuid), this.getGroup(targetGroupUuid));
        if (sourceGroupUuid) {
            this.emit('group-changed', {
                groupUuid: sourceGroupUuid,
                payload
            });
        }
        if (targetGroupUuid) {
            this.emit('group-changed', {
                groupUuid: targetGroupUuid,
                payload
            });
        }
    };

<<<<<<< HEAD
    private _addWindowToGroup = (groupUuid: string, win: OpenFinWindow): string => {
        const _groupUuid = groupUuid || generateUuid();
        this._windowGroups[_groupUuid] = this._windowGroups[_groupUuid] || {};
        this._windowGroups[_groupUuid][win.name] = win;
        win.groupUuid = groupUuid;
        return _groupUuid;
    };

    private _removeWindowFromGroup = async (groupUuid: string, win: OpenFinWindow): Promise<void> => {
        delete this._windowGroups[groupUuid][win.name];
        if (win.isProxy) {
            const runtimeProxyWindow = await windowGroupsProxy.getRuntimeProxyWindow(win);
            runtimeProxyWindow.deregister();
        }
=======
    private _addWindowToGroup = (uuid: string, win: OpenFinWindow): string => {
        const _uuid = uuid || generateUuid();
        if (argo['disabled-frame-groups']) {
            GroupTracker.GET_GROUP_TRACKER(_uuid).addWindowToGroup(win);
        }
        this._windowGroups[_uuid] = this._windowGroups[_uuid] || {};
        this._windowGroups[_uuid][win.name] = win;
        return _uuid;
    };

    private _removeWindowFromGroup = (uuid: string, win: OpenFinWindow): void => {
        if (argo['disabled-frame-groups']) {
            GroupTracker.GET_GROUP_TRACKER(uuid).removeWindowFromGroup(win);
        }
        delete this._windowGroups[uuid][win.name];
>>>>>>> 837f999a
    };

    private _handleDisbandingGroup = async (groupUuid: string): Promise<void> => {
        const windowGroup = this.getGroup(groupUuid);
        const windowGroupProxies = windowGroup.filter(w => w.isProxy);
        if (windowGroup.length < 2 || windowGroup.length === windowGroupProxies.length) {
            await Promise.all(windowGroup.map(async (win) => {
                await this._removeWindowFromGroup(groupUuid, win);
                if (!win.isProxy) {
                    this.emit('group-changed', {
                        groupUuid,
                        payload: generatePayload('disband', win, win, [], [])
                    });
                }
                win.groupUuid = null;
            }));
            delete this._windowGroups[groupUuid];
        }
    };
}

// Helpers

function generateUuid(): string {
    return `group${uuidSeed++}`;
}

export interface WindowIdentifier {
    appUuid: string;
    windowName: string;
}
export interface GroupChangedPayload {
    reason: string;
    sourceGroup: WindowIdentifier[];
    sourceWindowAppUuid: string;
    sourceWindowName: string;
    targetGroup: WindowIdentifier[];
    targetWindowAppUuid: string;
    targetWindowName: string;
    topic: 'window';
    type: 'group-changed';
}

function generatePayload(reason: string,
    sourceWindow: OpenFinWindow,
    targetWindow: OpenFinWindow,
    sourceGroup: OpenFinWindow[],
    targetGroup: OpenFinWindow[]
): GroupChangedPayload {
    return {
        reason,
        sourceGroup: mapEventWindowGroups(sourceGroup),
        sourceWindowAppUuid: sourceWindow.app_uuid,
        sourceWindowName: sourceWindow.name,
        targetGroup: mapEventWindowGroups(targetGroup),
        targetWindowAppUuid: targetWindow.app_uuid,
        targetWindowName: targetWindow.name,
        topic: 'window',
        type: 'group-changed'
    };
}

function mapEventWindowGroups(group: OpenFinWindow[]): WindowIdentifier[] {
    return _.map(group, (win) => {
        return {
            appUuid: win.app_uuid,
            windowName: win.name
        };
    });
}

export default new WindowGroups();<|MERGE_RESOLUTION|>--- conflicted
+++ resolved
@@ -2,16 +2,11 @@
 import { createHash } from 'crypto';
 
 import * as _ from 'underscore';
-<<<<<<< HEAD
 import { OpenFinWindow, Identity } from '../shapes';
 import * as coreState from './core_state';
-import * as log from './log';
 import * as windowGroupsProxy from './window_groups_runtime_proxy';
-=======
-import { OpenFinWindow } from '../shapes';
-import { GroupTracker } from './disabled_frame_group_tracker';
+import * as groupTracker from './disabled_frame_group_tracker';
 import { argo } from './core_state';
->>>>>>> 837f999a
 
 let uuidSeed = 0;
 
@@ -222,38 +217,26 @@
         }
     };
 
-<<<<<<< HEAD
     private _addWindowToGroup = (groupUuid: string, win: OpenFinWindow): string => {
         const _groupUuid = groupUuid || generateUuid();
         this._windowGroups[_groupUuid] = this._windowGroups[_groupUuid] || {};
         this._windowGroups[_groupUuid][win.name] = win;
         win.groupUuid = groupUuid;
+        if (argo['disabled-frame-groups']) {
+            groupTracker.addWindowToGroup(win);
+        }
         return _groupUuid;
     };
 
     private _removeWindowFromGroup = async (groupUuid: string, win: OpenFinWindow): Promise<void> => {
+        if (argo['disabled-frame-groups']) {
+            groupTracker.removeWindowFromGroup(win);
+        }
         delete this._windowGroups[groupUuid][win.name];
         if (win.isProxy) {
             const runtimeProxyWindow = await windowGroupsProxy.getRuntimeProxyWindow(win);
             runtimeProxyWindow.deregister();
         }
-=======
-    private _addWindowToGroup = (uuid: string, win: OpenFinWindow): string => {
-        const _uuid = uuid || generateUuid();
-        if (argo['disabled-frame-groups']) {
-            GroupTracker.GET_GROUP_TRACKER(_uuid).addWindowToGroup(win);
-        }
-        this._windowGroups[_uuid] = this._windowGroups[_uuid] || {};
-        this._windowGroups[_uuid][win.name] = win;
-        return _uuid;
-    };
-
-    private _removeWindowFromGroup = (uuid: string, win: OpenFinWindow): void => {
-        if (argo['disabled-frame-groups']) {
-            GroupTracker.GET_GROUP_TRACKER(uuid).removeWindowFromGroup(win);
-        }
-        delete this._windowGroups[uuid][win.name];
->>>>>>> 837f999a
     };
 
     private _handleDisbandingGroup = async (groupUuid: string): Promise<void> => {
@@ -271,6 +254,10 @@
                 win.groupUuid = null;
             }));
             delete this._windowGroups[groupUuid];
+            if (argo['disabled-frame-groups']) {
+                groupTracker.deleteGroupInfoCache(groupUuid);
+            }
+
         }
     };
 }
