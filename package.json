{
  "name": "openfin",
  "version": "0.0.1",
  "description": "The core app of the OpenFin Runtime 6.0",
  "main": "index.js",
  "scripts": {
    "pretest": "grunt babel && grunt ts",
    "test": "grunt test",
    "postinstall": "grunt"
  },
  "repository": {
    "type": "git",
    "url": "https://github.com/openfin/openfin.git"
  },
  "author": "OpenFin",
  "license": "Apache2 + Commercial",
  "bugs": {
    "url": "https://github.com/openfin/openfin/issues"
  },
  "homepage": "https://github.com/openfin/openfin",
  "optionalDependencies": {
    "openfin-sign": "git+ssh://git@github.com:openfin/openfin-sign.git#caee55ecbe6f81e6ed9630790781fe4d1835cb03",
<<<<<<< HEAD
    "runtime-p2p": "git+ssh://git@github.com:openfin/runtime-p2p.git#2dc7945deac21ee5b632ed2dc8ba55efbbd343cf"
  },
  "devDependencies": {
=======
    "runtime-p2p": "git+ssh://git@github.com:openfin/runtime-p2p.git#24c57c1770b1ae2896e544197e12cb688dbf6de2"
  },
  "devDependencies": {
    "@types/minimist": "^1.2.0",
>>>>>>> e6fd1e0c
    "@types/mocha": "^2.2.39",
    "@types/mockery": "^1.4.29",
    "@types/node": "^6.0.49",
    "@types/underscore": "^1.8.0",
    "asar": "^0.12.1",
    "babel-preset-es2015": "^6.1.4",
    "electron-rebuild": "1.4.0",
    "grunt": "^1.0.1",
    "grunt-babel": "^6.0.0",
    "grunt-cli": "^1.2.0",
    "grunt-contrib-copy": "^0.8.2",
    "grunt-contrib-jshint": "^0.11.3",
    "grunt-contrib-watch": "^1.0.0",
    "grunt-jsbeautifier": "^0.2.10",
    "grunt-mocha-test": "^0.13.2",
    "grunt-ts": "^5.5.1",
<<<<<<< HEAD
    "grunt-tslint": "^4.0.1",
=======
    "grunt-tslint": "^5.0.1",
>>>>>>> e6fd1e0c
    "load-grunt-tasks": "^3.3.0",
    "mocha": "^3.0.2",
    "mockery": "^2.0.0",
    "rewire": "^2.5.2",
    "should": "^11.1.0",
    "should-sinon": "^0.0.5",
    "sinon": "^1.17.5",
<<<<<<< HEAD
    "tslint": "^4.5.1",
    "tslint-microsoft-contrib": "^4.0.1",
=======
    "tslint": "^5.4.3",
    "tslint-microsoft-contrib": "^5.0.0",
>>>>>>> e6fd1e0c
    "typescript": "~2.2.0",
    "wrench": "^1.5.9"
  },
  "dependencies": {
    "minimist": "^1.2.0",
    "options": "0.0.6",
    "q": "^1.2.0",
    "request": "^2.67.0",
    "rx": "^4.1.0",
    "ultron": "^1.0.2",
    "underscore": "^1.8.3",
    "ws": "1.1.1"
  }
}<|MERGE_RESOLUTION|>--- conflicted
+++ resolved
@@ -20,16 +20,10 @@
   "homepage": "https://github.com/openfin/openfin",
   "optionalDependencies": {
     "openfin-sign": "git+ssh://git@github.com:openfin/openfin-sign.git#caee55ecbe6f81e6ed9630790781fe4d1835cb03",
-<<<<<<< HEAD
-    "runtime-p2p": "git+ssh://git@github.com:openfin/runtime-p2p.git#2dc7945deac21ee5b632ed2dc8ba55efbbd343cf"
-  },
-  "devDependencies": {
-=======
     "runtime-p2p": "git+ssh://git@github.com:openfin/runtime-p2p.git#24c57c1770b1ae2896e544197e12cb688dbf6de2"
   },
   "devDependencies": {
     "@types/minimist": "^1.2.0",
->>>>>>> e6fd1e0c
     "@types/mocha": "^2.2.39",
     "@types/mockery": "^1.4.29",
     "@types/node": "^6.0.49",
@@ -46,11 +40,7 @@
     "grunt-jsbeautifier": "^0.2.10",
     "grunt-mocha-test": "^0.13.2",
     "grunt-ts": "^5.5.1",
-<<<<<<< HEAD
-    "grunt-tslint": "^4.0.1",
-=======
     "grunt-tslint": "^5.0.1",
->>>>>>> e6fd1e0c
     "load-grunt-tasks": "^3.3.0",
     "mocha": "^3.0.2",
     "mockery": "^2.0.0",
@@ -58,13 +48,8 @@
     "should": "^11.1.0",
     "should-sinon": "^0.0.5",
     "sinon": "^1.17.5",
-<<<<<<< HEAD
-    "tslint": "^4.5.1",
-    "tslint-microsoft-contrib": "^4.0.1",
-=======
     "tslint": "^5.4.3",
     "tslint-microsoft-contrib": "^5.0.0",
->>>>>>> e6fd1e0c
     "typescript": "~2.2.0",
     "wrench": "^1.5.9"
   },
