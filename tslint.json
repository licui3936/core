--- conflicted
+++ resolved
@@ -171,11 +171,7 @@
         "no-unnecessary-override": true,
         "no-unnecessary-qualifier": false,
         "no-unnecessary-semicolons": true,
-<<<<<<< HEAD
-        "no-unsupported-browser-code": false,
-=======
         "no-unsafe-any": false,
->>>>>>> e6fd1e0c
         "no-unsafe-finally": true,
         "no-unsupported-browser-code": false,
         "no-unused-imports": false,
@@ -267,17 +263,12 @@
             "variable-declarator",
             "member-variable-declarator"
         ],
-<<<<<<< HEAD
-        "typedef-whitespace": false,
-        "underscore-consistent-invocation": [true, { "style": "static" }],
-=======
         "typedef-whitespace": [
             false
         ],
         "typeof-compare": true,
         "underscore-consistent-invocation": [true, { "style": "static" }],
         "unified-signatures": true,
->>>>>>> e6fd1e0c
         "use-isnan": true,
         "use-named-parameter": true,
         "use-strict": false,
